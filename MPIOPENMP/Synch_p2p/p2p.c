--- conflicted
+++ resolved
@@ -280,15 +280,9 @@
  
   for (iter=0; iter<=iterations; iter++) {
  
-<<<<<<< HEAD
 #ifndef SYNCHRONOUS
     /* sync_true and sync_false toggle each iteration                                      */
     sync_true = (iter+1)%2; sync_false = !sync_true;
-=======
-#if !SYNCHRONOUS
-    /* true and false toggle each iteration                                      */
-    true = (iter+1)%2; false = !true;
->>>>>>> 23279a6d
 #endif
 
     /* start timer after a warmup iteration */
@@ -305,13 +299,8 @@
       while (flag(0,0) == sync_true) {
         #pragma omp flush
       }
-<<<<<<< HEAD
 #ifdef SYNCHRONOUS
       flag(0,0)= sync_true;
-=======
-#if SYNCHRONOUS
-      flag(0,0)= true;
->>>>>>> 23279a6d
       #pragma omp flush
 #endif      
     }
@@ -331,13 +320,8 @@
 	while (flag(TID-1,j) == sync_false) {
            #pragma omp flush
         }
-<<<<<<< HEAD
 #ifdef SYNCHRONOUS
         flag(TID-1,j)= sync_false;
-=======
-#if SYNCHRONOUS
-        flag(TID-1,j)= false;
->>>>>>> 23279a6d
         #pragma omp flush
 #endif      
       }
@@ -348,13 +332,8 @@
  
       /* if not on right boundary, signal right neighbor it has new data */
       if (TID < nthread-1) {
-<<<<<<< HEAD
 #ifdef SYNCHRONOUS 
         while (flag(TID,j) == sync_true) {
-=======
-#if SYNCHRONOUS 
-        while (flag(TID,j) == true) {
->>>>>>> 23279a6d
           #pragma omp flush
         }
 #endif 
@@ -382,13 +361,8 @@
       if (TID==nthread-1) { /* if on right boundary, copy top right corner value 
                 to bottom left corner to create dependency and signal completion  */
         ARRAY(0,0) = -ARRAY(m-1,n-1);
-<<<<<<< HEAD
 #ifdef SYNCHRONOUS
         while (flag(0,0) == sync_false) {
-=======
-#if SYNCHRONOUS
-        while (flag(0,0) == false) {
->>>>>>> 23279a6d
           #pragma omp flush
         }
         flag(0,0) = sync_false;
