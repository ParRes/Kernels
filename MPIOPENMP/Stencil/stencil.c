/*
Copyright (c) 2013, Intel Corporation
 
Redistribution and use in source and binary forms, with or without 
modification, are permitted provided that the following conditions 
are met:
 
* Redistributions of source code must retain the above copyright 
      notice, this list of conditions and the following disclaimer.
* Redistributions in binary form must reproduce the above 
      copyright notice, this list of conditions and the following 
      disclaimer in the documentation and/or other materials provided 
      with the distribution.
* Neither the name of Intel Corporation nor the names of its 
      contributors may be used to endorse or promote products 
      derived from this software without specific prior written 
      permission.
 
THIS SOFTWARE IS PROVIDED BY THE COPYRIGHT HOLDERS AND CONTRIBUTORS 
"AS IS" AND ANY EXPRESS OR IMPLIED WARRANTIES, INCLUDING, BUT NOT 
LIMITED TO, THE IMPLIED WARRANTIES OF MERCHANTABILITY AND FITNESS 
FOR A PARTICULAR PURPOSE ARE DISCLAIMED. IN NO EVENT SHALL THE 
COPYRIGHT OWNER OR CONTRIBUTORS BE LIABLE FOR ANY DIRECT, INDIRECT, 
INCIDENTAL, SPECIAL, EXEMPLARY, OR CONSEQUENTIAL DAMAGES (INCLUDING, 
BUT NOT LIMITED TO, PROCUREMENT OF SUBSTITUTE GOODS OR SERVICES; 
LOSS OF USE, DATA, OR PROFITS; OR BUSINESS INTERRUPTION) HOWEVER 
CAUSED AND ON ANY THEORY OF LIABILITY, WHETHER IN CONTRACT, STRICT 
LIABILITY, OR TORT (INCLUDING NEGLIGENCE OR OTHERWISE) ARISING IN 
ANY WAY OUT OF THE USE OF THIS SOFTWARE, EVEN IF ADVISED OF THE 
POSSIBILITY OF SUCH DAMAGE.
*/
 
/*******************************************************************
 
NAME:    Stencil
 
PURPOSE: This program tests the efficiency with which a space-invariant,
         linear, symmetric filter (stencil) can be applied to a square
         grid or image.
  
USAGE:   The program takes as input the linear dimension of the grid, 
         and the number of iterations on the grid
 
               <progname> <#threads><# iterations> <grid size>
  
         The output consists of diagnostics to make sure the 
         algorithm worked, and of timing statistics.
 
FUNCTIONS CALLED:
 
         Other than MPI or standard C functions, the following 
         functions are used in this program:
 
         wtime()
         bail_out()
 
HISTORY: - Written by Rob Van der Wijngaart, November 2006.
         - RvdW, August 2013: Removed unrolling pragmas for clarity;
           fixed bug in compuation of width of strip assigned to 
           each rank;
         - RvdW, August 2013: added constant to array "in" at end of 
           each iteration to force refreshing of neighbor data in 
           parallel versions
         - RvdW, October 2014: introduced 2D domain decomposition
         - RvdW, October 2014: removed barrier at start of each iteration
         - RvdW, October 2014: replaced single rank/single iteration timing
           with global timing of all iterations across all ranks
  
*********************************************************************************/
 
#include <par-res-kern_general.h>
#include <par-res-kern_mpiomp.h>
 
<<<<<<< HEAD
#include <math.h>

#ifdef DOUBLE
=======
#if DOUBLE
>>>>>>> 23279a6d
  #define DTYPE     double
  #define MPI_DTYPE MPI_DOUBLE
  #define EPSILON   1.e-8
  #define COEFX     1.0
  #define COEFY     1.0
  #define FSTR      "%lf"
#else
  #define DTYPE     float
  #define MPI_DTYPE MPI_FLOAT
  #define EPSILON   0.0001f
  #define COEFX     1.0f
  #define COEFY     1.0f
  #define FSTR      "%f"
#endif
 
/* define shorthand for indexing multi-dimensional arrays with offsets           */
#define INDEXIN(i,j)  (i+RADIUS+(j+RADIUS)*(width+2*RADIUS))
/* need to add offset of RADIUS to j to account for ghost points                 */
#define IN(i,j)       in[INDEXIN(i-istart,j-jstart)]
#define INDEXOUT(i,j) (i+(j)*(width))
#define OUT(i,j)      out[INDEXOUT(i-istart,j-jstart)]
#define WEIGHT(ii,jj) weight[ii+RADIUS][jj+RADIUS]
 
int main(int argc, char ** argv) {
 
  int    Num_procs;       /* number of ranks                                     */
  int    Num_procsx, Num_procsy; /* number of ranks in each coord direction      */
  int    my_ID;           /* MPI rank                                            */
  int    my_IDx, my_IDy;  /* coordinates of rank in rank grid                    */
  int    right_nbr;       /* global rank of right neighboring tile               */
  int    left_nbr;        /* global rank of left neighboring tile                */
  int    top_nbr;         /* global rank of top neighboring tile                 */
  int    bottom_nbr;      /* global rank of bottom neighboring tile              */
  DTYPE *top_buf_out;     /* communication buffer                                */
  DTYPE *top_buf_in;      /*       "         "                                   */
  DTYPE *bottom_buf_out;  /*       "         "                                   */
  DTYPE *bottom_buf_in;   /*       "         "                                   */
  DTYPE *right_buf_out;   /*       "         "                                   */
  DTYPE *right_buf_in;    /*       "         "                                   */
  DTYPE *left_buf_out;    /*       "         "                                   */
  DTYPE *left_buf_in;     /*       "         "                                   */
  int    root = 0;
  int    n, width, height;/* linear global and local grid dimension              */
  long   nsquare;         /* total number of grid points                         */
  int    i, j, ii, jj, kk, it, jt, iter, leftover;  /* dummies                   */
  int    istart, iend;    /* bounds of grid tile assigned to calling rank        */
  int    jstart, jend;    /* bounds of grid tile assigned to calling rank        */
  DTYPE  norm,            /* L1 norm of solution                                 */
         local_norm,      /* contribution of calling rank to L1 norm             */
         reference_norm;
  DTYPE  f_active_points; /* interior of grid with respect to stencil            */
  DTYPE  flops;           /* floating point ops per iteration                    */
  int    iterations;      /* number of times to run the algorithm                */
  double local_stencil_time,/* timing parameters                                 */
         stencil_time,
         avgtime; 
  int    stencil_size;    /* number of points in stencil                         */
  int    nthread_input,   /* thread parameters                                   */
         nthread; 
  DTYPE  * RESTRICT in;   /* input grid values                                   */
  DTYPE  * RESTRICT out;  /* output grid values                                  */
  long   total_length_in; /* total required length to store input array          */
  long   total_length_out;/* total required length to store output array         */
  int    error=0;         /* error flag                                          */
  DTYPE  weight[2*RADIUS+1][2*RADIUS+1]; /* weights of points in the stencil     */
  MPI_Request request[8];
  MPI_Status  status[8];
 
  /*******************************************************************************
  ** Initialize the MPI environment
  ********************************************************************************/
  MPI_Init(&argc,&argv);
  MPI_Comm_rank(MPI_COMM_WORLD, &my_ID);
  MPI_Comm_size(MPI_COMM_WORLD, &Num_procs);

  /*******************************************************************************
  ** process, test, and broadcast input parameters    
  ********************************************************************************/
 
  if (my_ID == root) {
    printf("Parallel Research Kernels version %s\n", PRKVERSION);
    printf("MPI+OPENMP stencil execution on 2D grid\n");

#ifndef STAR
      printf("ERROR: Compact stencil not supported\n");
      error = 1;
      goto ENDOFTESTS;
#endif
    
    if (argc != 4){
      printf("Usage: %s <#threads><#iterations> <array dimension> \n", 
             *argv);
      error = 1;
      goto ENDOFTESTS;
    }
 
    /* Take number of threads to request from command line */
    nthread_input = atoi(*++argv); 
    if ((nthread_input < 1) || (nthread_input > MAX_THREADS)) {
      printf("ERROR: Invalid number of threads: %d\n", nthread_input);
      error = 1; 
      goto ENDOFTESTS; 
    }

    iterations  = atoi(*++argv); 
    if (iterations < 1){
      printf("ERROR: iterations must be >= 1 : %d \n",iterations);
      error = 1;
      goto ENDOFTESTS;  
    }
 
    n       = atoi(*++argv); 
    nsquare = n * n;
    if (nsquare < Num_procs){ 
      printf("ERROR: grid size %d must be at least # ranks: %ld\n", 
	     nsquare, Num_procs); 
      error = 1; 
      goto ENDOFTESTS; 
    }
 
    if (RADIUS < 0) {
      printf("ERROR: Stencil radius %d should be non-negative\n", RADIUS);
      error = 1;
      goto ENDOFTESTS;  
    }
 
    if (2*RADIUS +1 > n) {
      printf("ERROR: Stencil radius %d exceeds grid size %d\n", RADIUS, n);
      error = 1;
      goto ENDOFTESTS;  
    }
 
    ENDOFTESTS:;  
  }
  bail_out(error);
 
  /* determine best way to create a 2D grid of ranks (closest to square, for 
     best surface/volume ratio); we do this brute force for now
  */
  for (Num_procsx=(int) (sqrt(Num_procs+1)); Num_procsx>0; Num_procsx--) {
    if (!(Num_procs%Num_procsx)) {
      Num_procsy = Num_procs/Num_procsx;
      break;
    }
  }      
  my_IDx = my_ID%Num_procsx;
  my_IDy = my_ID/Num_procsx;
  /* compute neighbors; don't worry about dropping off the edges of the grid */
  right_nbr  = my_ID+1;
  left_nbr   = my_ID-1;
  top_nbr    = my_ID+Num_procsx;
  bottom_nbr = my_ID-Num_procsx;

 
  MPI_Bcast(&n,             1, MPI_INT, root, MPI_COMM_WORLD);
  MPI_Bcast(&iterations,    1, MPI_INT, root, MPI_COMM_WORLD);
  MPI_Bcast(&nthread_input, 1, MPI_INT, root, MPI_COMM_WORLD);

  omp_set_num_threads(nthread_input);
  
  if (my_ID == root) {
    printf("Number of ranks        = %d\n", Num_procs);
    printf("Number of threads      = %d\n", omp_get_max_threads());
    printf("Grid size              = %d\n", n);
    printf("Radius of stencil      = %d\n", RADIUS);
    printf("Tiles in x/y-direction = %d/%d\n", Num_procsx, Num_procsy);
    printf("Type of stencil        = star\n");
#if DOUBLE
    printf("Data type              = double precision\n");
#else
    printf("Data type              = single precision\n");
#endif
#if LOOPGEN
    printf("Script used to expand stencil loop body\n");
#else
    printf("Compact representation of stencil loop body\n");
#endif
    printf("Number of iterations   = %d\n", iterations);
  }

  /* compute amount of space required for input and solution arrays             */
  
  width = n/Num_procsx;
  leftover = n%Num_procsx;
  if (my_IDx<leftover) {
    istart = (width+1) * my_IDx; 
    iend = istart + width;
  }
  else {
    istart = (width+1) * leftover + width * (my_IDx-leftover);
    iend = istart + width - 1;
  }
  
  width = iend - istart + 1;
  if (width == 0) {
    printf("ERROR: rank %d has no work to do\n", my_ID);
    error = 1;
  }
  bail_out(error);
 
  height = n/Num_procsy;
  leftover = n%Num_procsy;
  if (my_IDy<leftover) {
    jstart = (height+1) * my_IDy; 
    jend = jstart + height;
  }
  else {
    jstart = (height+1) * leftover + height * (my_IDy-leftover);
    jend = jstart + height - 1;
  }
  
  height = jend - jstart + 1;
  if (height == 0) {
    printf("ERROR: rank %d has no work to do\n", my_ID);
    error = 1;
  }
  bail_out(error);
 
  if (width < RADIUS || height < RADIUS) {
    printf("ERROR: rank %d has work tile smaller then stencil radius\n",
           my_ID);
    error = 1;
  }
  bail_out(error);
 
  total_length_in = (width+2*RADIUS)*(height+2*RADIUS)*sizeof(DTYPE);
  if (total_length_in/(height+2*RADIUS) != (width+2*RADIUS)*sizeof(DTYPE)) {
    printf("ERROR: Space for %d x %d input array cannot be represented\n", 
           width+2*RADIUS, height+2*RADIUS);
    error = 1;
  }
  bail_out(error);
 
  total_length_out = width*height*sizeof(DTYPE);
 
  in  = (DTYPE *) prk_malloc(total_length_in);
  out = (DTYPE *) prk_malloc(total_length_out);
  if (!in || !out) {
    printf("ERROR: rank %d could not allocate space for input/output array\n",
            my_ID);
    error = 1;
  }
  bail_out(error);
 
  /* fill the stencil weights to reflect a discrete divergence operator         */
  for (jj=-RADIUS; jj<=RADIUS; jj++) for (ii=-RADIUS; ii<=RADIUS; ii++)
    WEIGHT(ii,jj) = (DTYPE) 0.0;
  stencil_size = 4*RADIUS+1;
  for (ii=1; ii<=RADIUS; ii++) {
    WEIGHT(0, ii) = WEIGHT( ii,0) =  (DTYPE) (1.0/(2.0*ii*RADIUS));
    WEIGHT(0,-ii) = WEIGHT(-ii,0) = -(DTYPE) (1.0/(2.0*ii*RADIUS));
  }
 
  norm = (DTYPE) 0.0;
  f_active_points = (DTYPE) (n-2*RADIUS)*(DTYPE) (n-2*RADIUS);
  /* intialize the input and output arrays                                     */
  #pragma omp parallel for private (i)
  for (j=jstart; j<=jend; j++) for (i=istart; i<=iend; i++) {
    IN(i,j)  = COEFX*i+COEFY*j;
    OUT(i,j) = (DTYPE)0.0;
  }
 
  /* allocate communication buffers for halo values                            */
  top_buf_out = (DTYPE *) prk_malloc(4*sizeof(DTYPE)*RADIUS*width);
  if (!top_buf_out) {
    printf("ERROR: Rank %d could not allocated comm buffers for y-direction\n", my_ID);
    error = 1;
  }
  bail_out(error);
  top_buf_in     = top_buf_out +   RADIUS*width;
  bottom_buf_out = top_buf_out + 2*RADIUS*width;
  bottom_buf_in  = top_buf_out + 3*RADIUS*width;
 
  right_buf_out  = (DTYPE *) prk_malloc(4*sizeof(DTYPE)*RADIUS*height);
  if (!right_buf_out) {
    printf("ERROR: Rank %d could not allocated comm buffers for x-direction\n", my_ID);
    error = 1;
  }
  bail_out(error);
  right_buf_in   = right_buf_out +   RADIUS*height;
  left_buf_out   = right_buf_out + 2*RADIUS*height;
  left_buf_in    = right_buf_out + 3*RADIUS*height;

  for (iter = 0; iter<=iterations; iter++){

    /* start timer after a warmup iteration */
    if (iter == 1) { 
      MPI_Barrier(MPI_COMM_WORLD);
      local_stencil_time = wtime();
    }
 
    /* need to fetch ghost point data from neighbors in y-direction                 */
    if (my_IDy < Num_procsy-1) {
      MPI_Irecv(top_buf_in, RADIUS*width, MPI_DTYPE, top_nbr, 101,
                MPI_COMM_WORLD, &(request[1]));
      for (kk=0,j=jend-RADIUS+1; j<=jend; j++) for (i=istart; i<=iend; i++) {
          top_buf_out[kk++]= IN(i,j);
      }
      MPI_Isend(top_buf_out, RADIUS*width,MPI_DTYPE, top_nbr, 99, 
                MPI_COMM_WORLD, &(request[0]));
    }
    if (my_IDy > 0) {
      MPI_Irecv(bottom_buf_in,RADIUS*width, MPI_DTYPE, bottom_nbr, 99, 
                MPI_COMM_WORLD, &(request[3]));
      for (kk=0,j=jstart; j<=jstart+RADIUS-1; j++) for (i=istart; i<=iend; i++) {
          bottom_buf_out[kk++]= IN(i,j);
      }
      MPI_Isend(bottom_buf_out, RADIUS*width,MPI_DTYPE, bottom_nbr, 101,
                MPI_COMM_WORLD, &(request[2]));
    }
    if (my_IDy < Num_procsy-1) {
      MPI_Wait(&(request[0]), &(status[0]));
      MPI_Wait(&(request[1]), &(status[1]));
      for (kk=0,j=jend+1; j<=jend+RADIUS; j++) for (i=istart; i<=iend; i++) {
          IN(i,j) = top_buf_in[kk++];
      }      
    }
    if (my_IDy > 0) {
      MPI_Wait(&(request[2]), &(status[2]));
      MPI_Wait(&(request[3]), &(status[3]));
      for (kk=0,j=jstart-RADIUS; j<=jstart-1; j++) for (i=istart; i<=iend; i++) {
          IN(i,j) = bottom_buf_in[kk++];
      }      
    }

    /* need to fetch ghost point data from neighbors in x-direction                 */
    if (my_IDx < Num_procsx-1) {
      MPI_Irecv(right_buf_in, RADIUS*height, MPI_DTYPE, right_nbr, 1010,
                MPI_COMM_WORLD, &(request[1+4]));
      for (kk=0,j=jstart; j<=jend; j++) for (i=iend-RADIUS+1; i<=iend; i++) {
          right_buf_out[kk++]= IN(i,j);
      }
      MPI_Isend(right_buf_out, RADIUS*height, MPI_DTYPE, right_nbr, 990, 
              MPI_COMM_WORLD, &(request[0+4]));
    }
    if (my_IDx > 0) {
      MPI_Irecv(left_buf_in, RADIUS*height, MPI_DTYPE, left_nbr, 990, 
                MPI_COMM_WORLD, &(request[3+4]));
      for (kk=0,j=jstart; j<=jend; j++) for (i=istart; i<=istart+RADIUS-1; i++) {
          left_buf_out[kk++]= IN(i,j);
      }
      MPI_Isend(left_buf_out, RADIUS*height, MPI_DTYPE, left_nbr, 1010,
                MPI_COMM_WORLD, &(request[2+4]));
    }
    if (my_IDx < Num_procsx-1) {
      MPI_Wait(&(request[0+4]), &(status[0+4]));
      MPI_Wait(&(request[1+4]), &(status[1+4]));
      for (kk=0,j=jstart; j<=jend; j++) for (i=iend+1; i<=iend+RADIUS; i++) {
          IN(i,j) = right_buf_in[kk++];
      }      
    }
    if (my_IDx > 0) {
      MPI_Wait(&(request[2+4]), &(status[2+4]));
      MPI_Wait(&(request[3+4]), &(status[3+4]));
      for (kk=0,j=jstart; j<=jend; j++) for (i=istart-RADIUS; i<=istart-1; i++) {
          IN(i,j) = left_buf_in[kk++];
      }      
    }

    /* Apply the stencil operator */
    #pragma omp parallel for  private (i, j, ii, jj) 
    for (j=MAX(jstart,RADIUS); j<=MIN(n-RADIUS-1,jend); j++) {
      for (i=MAX(istart,RADIUS); i<=MIN(n-RADIUS-1,iend); i++) {
        #if LOOPGEN
          #include "loop_body_star.incl"
        #else
          for (jj=-RADIUS; jj<=RADIUS; jj++) OUT(i,j) += WEIGHT(0,jj)*IN(i,j+jj);
          for (ii=-RADIUS; ii<0; ii++)       OUT(i,j) += WEIGHT(ii,0)*IN(i+ii,j);
          for (ii=1; ii<=RADIUS; ii++)       OUT(i,j) += WEIGHT(ii,0)*IN(i+ii,j);
        #endif
      }
    }
 
    #pragma omp parallel for private (i)
    /* add constant to solution to force refresh of neighbor data, if any */
    for (j=jstart; j<=jend; j++) for (i=istart; i<=iend; i++) IN(i,j)+= 1.0;
 
  }
 
  local_stencil_time = wtime() - local_stencil_time;
  MPI_Reduce(&local_stencil_time, &stencil_time, 1, MPI_DOUBLE, MPI_MAX, root,
             MPI_COMM_WORLD);
  
  /* compute L1 norm in parallel                                                */
  local_norm = (DTYPE) 0.0;
#pragma omp parallel for reduction(+:local_norm) private (i)
  for (j=MAX(jstart,RADIUS); j<=MIN(n-RADIUS-1,jend); j++) {
    for (i=MAX(istart,RADIUS); i<=MIN(n-RADIUS-1,iend); i++) {
      local_norm += (DTYPE)ABS(OUT(i,j));
    }
  }
 
  MPI_Reduce(&local_norm, &norm, 1, MPI_DTYPE, MPI_SUM, root, MPI_COMM_WORLD);
 
  /*******************************************************************************
  ** Analyze and output results.
  ********************************************************************************/
 
/* verify correctness                                                            */
  if (my_ID == root) {
    norm /= f_active_points;
    if (RADIUS > 0) {
      reference_norm = (DTYPE) (iterations+1) * (COEFX + COEFY);
    }
    else {
      reference_norm = (DTYPE) 0.0;
    }
    if (ABS(norm-reference_norm) > EPSILON) {
      printf("ERROR: L1 norm = "FSTR", Reference L1 norm = "FSTR"\n",
             norm, reference_norm);
      error = 1;
    }
    else {
      printf("Solution validates\n");
#if VERBOSE
      printf("Reference L1 norm = "FSTR", L1 norm = "FSTR"\n", 
             reference_norm, norm);
#endif
    }
  }
  bail_out(error);
 
  if (my_ID == root) {
    /* flops/stencil: 2 flops (fma) for each point in the stencil, 
       plus one flop for the update of the input of the array        */
    flops = (DTYPE) (2*stencil_size+1) * f_active_points;
    avgtime = stencil_time/iterations;
    printf("Rate (MFlops/s): "FSTR"  Avg time (s): %lf\n",
           1.0E-06 * flops/avgtime, avgtime);
  }
 
  MPI_Finalize();
  exit(EXIT_SUCCESS);
}<|MERGE_RESOLUTION|>--- conflicted
+++ resolved
@@ -71,13 +71,9 @@
 #include <par-res-kern_general.h>
 #include <par-res-kern_mpiomp.h>
  
-<<<<<<< HEAD
 #include <math.h>
 
 #ifdef DOUBLE
-=======
-#if DOUBLE
->>>>>>> 23279a6d
   #define DTYPE     double
   #define MPI_DTYPE MPI_DOUBLE
   #define EPSILON   1.e-8
