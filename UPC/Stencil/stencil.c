--- conflicted
+++ resolved
@@ -56,13 +56,9 @@
 #include <par-res-kern_general.h>
 #include <par-res-kern_upc.h>
 
-<<<<<<< HEAD
 #include <math.h>
 
 #ifdef DOUBLE
-=======
-#if DOUBLE
->>>>>>> 23279a6d
   #define DTYPE   double
   #define EPSILON 1.e-8
   #define COEFX   1.0
