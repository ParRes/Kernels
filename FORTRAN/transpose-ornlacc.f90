--- conflicted
+++ resolved
@@ -86,11 +86,7 @@
   ! ********************************************************************
 
   write(*,'(a25)') 'Parallel Research Kernels'
-<<<<<<< HEAD
-  write(*,'(a40)') 'Fortran ORNL-ACC Matrix transpose: B = A^T'
-=======
   write(*,'(a41)') 'Fortran OpenACC Matrix transpose: B = A^T'
->>>>>>> d52f82f4
 
   if (command_argument_count().lt.2) then
     write(*,'(a17,i1)') 'argument count = ', command_argument_count()
