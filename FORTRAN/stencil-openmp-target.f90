!
! Copyright (c) 2013, Intel Corporation
!
! Redistribution and use in source and binary forms, with or without
! modification, are permitted provided that the following conditions
! are met:
!
! * Redistributions of source code must retain the above copyright
!       notice, this list of conditions and the following disclaimer.
! * Redistributions in binary form must reproduce the above
!       copyright notice, this list of conditions and the following
!       disclaimer in the documentation and/or other materials provided
!       with the distribution.
! * Neither the name of Intel Corporation nor the names of its
!       contributors may be used to endorse or promote products
!       derived from this software without specific prior written
!       permission.
!
! THIS SOFTWARE IS PROVIDED BY THE COPYRIGHT HOLDERS AND CONTRIBUTORS
! "AS IS" AND ANY EXPRESS OR IMPLIED WARRANTIES, ACLUDAG, BUT NOT
! LIMITED TO, THE IMPLIED WARRANTIES OF MERCHANTABILITY AND FITNESS
! FOR A PARTICULAR PURPOSE ARE DISCLAIMED. A NO EVENT SHALL THE
! COPYRIGHT OWNER OR CONTRIBUTORS BE LIABLE FOR ANY DIRECT, ADIRECT,
! ACIDENTAL, SPECIAL, EXEMPLARY, OR CONSEQUENTIAL DAMAGES (ACLUDAG,
! BUT NOT LIMITED TO, PROCUREMENT OF SUBSTITUTE GOODS OR SERVICES;
! LOSS OF USE, DATA, OR PROFITS; OR BUSAESS ATERRUPTION) HOWEVER
! CAUSED AND ON ANY THEORY OF LIABILITY, WHETHER A CONTRACT, STRICT
! LIABILITY, OR TORT (ACLUDAG NEGLIGENCE OR OTHERWISE) ARISAG A
! ANY WAY B OF THE USE OF THIS SOFTWARE, EVEN IF ADVISED OF THE
! POSSIBILITY OF SUCH DAMAGE.
!
!
! *******************************************************************
!
! NAME:    Stencil
!
! PURPOSE: This program tests the efficiency with which a space-invariant,
!          linear, symmetric filter (stencil) can be applied to a square
!          grid or image.
!
! USAGE:   The program takes as input the linear
!          dimension of the grid, and the number of iterations on the grid
!
!                <progname> <iterations> <grid size>
!
!          The output consists of diagnostics to make sure the
!          algorithm worked, and of timing statistics.
!
! FUNCTIONS CALLED:
!
!          Other than standard C functions, the following functions are used in
!          this program:
!          wtime()
!
! HISTORY: - Written by Rob Van der Wijngaart, February 2009.
!          - RvdW: Removed unrolling pragmas for clarity;
!            added constant to array "in" at end of each iteration to force
!            refreshing of neighbor data in parallel versions; August 2013
!          - Converted to Fortran by Jeff Hammond, January-February 2016.
!
! *******************************************************************

subroutine initialize_w(is_star,r,W)
  use iso_fortran_env
  implicit none
  logical, intent(in) :: is_star
  integer(kind=INT32), intent(in) :: r
  real(kind=REAL64), intent(inout) :: W(-r:r,-r:r)
  integer(kind=INT32) :: ii, jj
  ! fill the stencil weights to reflect a discrete divergence operator
  W = 0.0d0
  if (is_star) then
    do ii=1,r
      W(0, ii) =  1.0d0/real(2*ii*r,REAL64)
      W(0,-ii) = -1.0d0/real(2*ii*r,REAL64)
      W( ii,0) =  1.0d0/real(2*ii*r,REAL64)
      W(-ii,0) = -1.0d0/real(2*ii*r,REAL64)
    enddo
  else
    ! Jeff: check that this is correct with the new W indexing
    do jj=1,r
      do ii=-jj+1,jj-1
        W( ii, jj) =  1.0d0/real(4*jj*(2*jj-1)*r,REAL64)
        W( ii,-jj) = -1.0d0/real(4*jj*(2*jj-1)*r,REAL64)
        W( jj, ii) =  1.0d0/real(4*jj*(2*jj-1)*r,REAL64)
        W(-jj, ii) = -1.0d0/real(4*jj*(2*jj-1)*r,REAL64)
      enddo
      W( jj, jj)  =  1.0d0/real(4*jj*r,REAL64)
      W(-jj,-jj)  = -1.0d0/real(4*jj*r,REAL64)
    enddo
  endif
end subroutine initialize_w

subroutine apply_stencil(is_star,tiling,tile_size,r,n,W,A,B)
  use iso_fortran_env
  implicit none
  !$omp declare target
  logical, intent(in) :: is_star, tiling
  integer(kind=INT32), intent(in) :: tile_size, r, n
  real(kind=REAL64), intent(in) :: W(-r:r,-r:r)
  real(kind=REAL64), intent(in) :: A(n,n)
  real(kind=REAL64), intent(inout) :: B(n,n)
  integer(kind=INT32) :: i, j, ii, jj, it, jt
  if (is_star) then
    if (.not.tiling) then
      !$omp do
      do j=r,n-r-1
        do i=r,n-r-1
            ! do not use Intel Fortran unroll directive here (slows down)
            do jj=-r,r
              B(i+1,j+1) = B(i+1,j+1) + W(0,jj) * A(i+1,j+jj+1)
            enddo
            do ii=-r,-1
              B(i+1,j+1) = B(i+1,j+1) + W(ii,0) * A(i+ii+1,j+1)
            enddo
            do ii=1,r
              B(i+1,j+1) = B(i+1,j+1) + W(ii,0) * A(i+ii+1,j+1)
            enddo
        enddo
      enddo
      !$omp end do
    else ! tiling
      !$omp do collapse(2)
      do jt=r,n-r-1,tile_size
        do it=r,n-r-1,tile_size
          do j=jt,min(n-r-1,jt+tile_size-1)
            do i=it,min(n-r-1,it+tile_size-1)
              do jj=-r,r
                B(i+1,j+1) = B(i+1,j+1) + W(0,jj) * A(i+1,j+jj+1)
              enddo
              do ii=-r,-1
                B(i+1,j+1) = B(i+1,j+1) + W(ii,0) * A(i+ii+1,j+1)
              enddo
              do ii=1,r
                B(i+1,j+1) = B(i+1,j+1) + W(ii,0) * A(i+ii+1,j+1)
              enddo
            enddo
          enddo
        enddo
      enddo
      !$omp end do
    endif ! tiling
  else ! grid
    if (.not.tiling) then
      !$omp do
      do j=r,n-r-1
        do i=r,n-r-1
          do jj=-r,r
            do ii=-r,r
              B(i+1,j+1) = B(i+1,j+1) + W(ii,jj) * A(i+ii+1,j+jj+1)
            enddo
          enddo
        enddo
      enddo
      !$omp end do
    else ! tiling
      !$omp do collapse(2)
      do jt=r,n-r-1,tile_size
        do it=r,n-r-1,tile_size
          do j=jt,min(n-r-1,jt+tile_size-1)
            do i=it,min(n-r-1,it+tile_size-1)
              do jj=-r,r
                do ii=-r,r
                  B(i+1,j+1) = B(i+1,j+1) + W(ii,jj) * A(i+ii+1,j+jj+1)
                enddo
              enddo
            enddo
          enddo
        enddo
      enddo
      !$omp end do
    endif ! tiling
  endif ! star
end subroutine apply_stencil

program main
  use iso_fortran_env
  use omp_lib
  implicit none
  ! for argument parsing
  integer :: err
  integer :: arglen
  character(len=32) :: argtmp
  ! problem definition
  integer(kind=INT32) :: iterations                     ! number of times to run the pipeline algorithm
  integer(kind=INT32) ::  n                             ! linear grid dimension
  integer(kind=INT32) ::  stencil_size                  ! number of points in stencil
  integer(kind=INT32) ::  tile_size                     ! loop nest block factor
  logical :: tiling                                     ! boolean indication loop nest blocking
  logical :: is_star                                    ! true = star, false = grid
  integer(kind=INT32), parameter :: r=RADIUS            ! radius of stencil
  real(kind=REAL64) :: W(-r:r,-r:r)                     ! weights of points in the stencil
  real(kind=REAL64), allocatable :: A(:,:), B(:,:)      ! grid values
  real(kind=REAL64), parameter :: cx=1.d0, cy=1.d0
  ! runtime variables
  integer(kind=INT32) :: i, j, k
  integer(kind=INT64) :: flops                          ! floating point ops per iteration
  real(kind=REAL64) :: norm, reference_norm             ! L1 norm of solution
  integer(kind=INT64) :: active_points                  ! interior of grid with respect to stencil
  real(kind=REAL64) :: t0, t1, stencil_time, avgtime    ! timing parameters
  real(kind=REAL64), parameter ::  epsilon=1.d-8        ! error tolerance

  ! ********************************************************************
  ! read and test input parameters
  ! ********************************************************************

  write(*,'(a25)') 'Parallel Research Kernels'
<<<<<<< HEAD
  write(*,'(a40)') 'Fortran OpenMP Stencil execution on 2D grid'
=======
  write(*,'(a43)') 'Fortran OpenMP Stencil execution on 2D grid'
>>>>>>> d52f82f4

  if (command_argument_count().lt.2) then
    write(*,'(a17,i1)') 'argument count = ', command_argument_count()
    write(*,'(a32,a29)') 'Usage: ./stencil <# iterations> ', &
                      '<array dimension> [tile_size]'
    stop 1
  endif

  iterations = 1
  call get_command_argument(1,argtmp,arglen,err)
  if (err.eq.0) read(argtmp,'(i32)') iterations
  if (iterations .lt. 1) then
    write(*,'(a,i5)') 'ERROR: iterations must be >= 1 : ', iterations
    stop 1
  endif

  n = 1
  call get_command_argument(2,argtmp,arglen,err)
  if (err.eq.0) read(argtmp,'(i32)') n
  if (n .lt. 1) then
    write(*,'(a,i5)') 'ERROR: array dimension must be >= 1 : ', n
    stop 1
  endif

  tiling    = .false.
  tile_size = 0
  if (command_argument_count().gt.2) then
    call get_command_argument(3,argtmp,arglen,err)
    if (err.eq.0) read(argtmp,'(i32)') tile_size
    if ((tile_size .lt. 1).or.(tile_size.gt.n)) then
      write(*,'(a,i5,a,i5)') 'WARNING: tile_size ',tile_size,&
                             ' must be >= 1 and <= ',n
    else
      tiling = .true.
    endif
  endif

  ! TODO: parse runtime input for star/grid
#ifdef STAR
  is_star = .true.
#else
  is_star = .false.
#endif

  ! TODO: parse runtime input for radius

  if (r .lt. 1) then
    write(*,'(a,i5,a)') 'ERROR: Stencil radius ',r,' should be positive'
    stop 1
  else if ((2*r+1) .gt. n) then
    write(*,'(a,i5,a,i5)') 'ERROR: Stencil radius ',r,&
                           ' exceeds grid size ',n
    stop 1
  endif

  allocate( A(n,n), stat=err)
  if (err .ne. 0) then
    write(*,'(a,i3)') 'allocation of A returned ',err
    stop 1
  endif

  allocate( B(n,n), stat=err )
  if (err .ne. 0) then
    write(*,'(a,i3)') 'allocation of B returned ',err
    stop 1
  endif

  norm = 0.d0
  active_points = int(n-2*r,INT64)**2

  write(*,'(a,i8)') 'Number of threads    = ',omp_get_max_threads()
  write(*,'(a,i8)') 'Number of iterations = ', iterations
  write(*,'(a,i8)') 'Grid size            = ', n
  write(*,'(a,i8)') 'Radius of stencil    = ', r
  if (is_star) then
    write(*,'(a,a)')  'Type of stencil      = star'
    stencil_size = 4*r+1
  else
    write(*,'(a,a)')  'Type of stencil      = grid'
    stencil_size = (2*r+1)**2
  endif
  write(*,'(a)') 'Data type            = double precision'
  write(*,'(a)') 'Compact representation of stencil loop body'
  if (tiling) then
      write(*,'(a,i5)') 'Tile size            = ', tile_size
  else
      write(*,'(a)') 'Untiled'
  endif

  call initialize_w(is_star,r,W)

  ! HOST
  !$omp parallel default(none) shared(n,A,B) private(i,j)
  ! intialize the input and output arrays
  !$omp do
  do j=1,n
    do i=1,n
      A(i,j) = cx*i+cy*j
#if 1
      B(i,j) = 0.d0
#endif
    enddo
  enddo
  !$omp end do
#if 0
  !$omp do
  do j=r+1,n-r
    do i=r+1,n-r
      B(i,j) = 0.d0
    enddo
  enddo
  !$omp end do
#endif
  !$omp end parallel

  ! DEVICE
  !$omp target map(to:W, A) map(tofrom: B) map(from:stencil_time)
  !$omp parallel default(none) &
  !$omp&  shared(n,A,B,W,t0,t1,iterations,tiling,tile_size,is_star)   &
  !$omp&  shared(stencil_time) private(i,j,k)

  t0 = 0.0d0

  do k=0,iterations

    ! start timer after a warmup iteration
    if (k.eq.1) then
        !$omp barrier
        !$omp master
        t0 = omp_get_wtime()
        !$omp end master
    endif

    ! Apply the stencil operator
    call apply_stencil(is_star,tiling,tile_size,r,n,W,A,B)

    ! add constant to solution to force refresh of neighbor data, if any
    !$omp do
    do j=1,n
      do i=1,n
        A(i,j) = A(i,j) + 1.d0
      enddo
    enddo
    !$omp end do

  enddo ! iterations

  !$omp barrier
  !$omp master
  t1 = omp_get_wtime()
  stencil_time = t1 - t0
  !$omp end master

  !$omp end parallel
  !$omp end target

  ! HOST
  ! compute L1 norm in parallel
  !$omp parallel do                                 &
  !$omp& default(none) shared(n,B) private(i,j)     &
  !$omp& reduction(+:norm)
  do j=r,n-r
    do i=r,n-r
      norm = norm + abs(B(i,j))
    enddo
  enddo
  !$omp end parallel do
  norm = norm / real(active_points,REAL64)

  !******************************************************************************
  !* Analyze and output results.
  !******************************************************************************

  deallocate( B )
  deallocate( A )

  ! verify correctness
  reference_norm = real(iterations+1,REAL64) * (cx + cy);
  if (abs(norm-reference_norm) .gt. epsilon) then
    write(*,'(a,f13.6,a,f13.6)') 'ERROR: L1 norm = ', norm, &
                                 ' Reference L1 norm = ', reference_norm
  else
    write(*,'(a)') 'Solution validates'
#ifdef VERBOSE
    write(*,'(a,f13.6,a,f13.6)') 'VERBOSE: L1 norm = ', norm, &
                                 ' Reference L1 norm = ', reference_norm
#endif
  endif

  flops = int(2*stencil_size+1,INT64) * active_points
  avgtime = stencil_time/iterations
  write(*,'(a,f13.6,a,f13.6)') 'Rate (MFlops/s): ',1.0d-6*flops/avgtime, &
                               ' Avg time (s): ',avgtime

end program main<|MERGE_RESOLUTION|>--- conflicted
+++ resolved
@@ -205,11 +205,7 @@
   ! ********************************************************************
 
   write(*,'(a25)') 'Parallel Research Kernels'
-<<<<<<< HEAD
-  write(*,'(a40)') 'Fortran OpenMP Stencil execution on 2D grid'
-=======
   write(*,'(a43)') 'Fortran OpenMP Stencil execution on 2D grid'
->>>>>>> d52f82f4
 
   if (command_argument_count().lt.2) then
     write(*,'(a17,i1)') 'argument count = ', command_argument_count()
