--- conflicted
+++ resolved
@@ -32,12 +32,7 @@
 ! HISTORY: - Written by Evangelos Georganas, August 2015.
 !          - RvdW: Refactored to make the code PRK conforming, December 2015
 !          - TWHS: Converted from C to Fortran
-<<<<<<< HEAD
 ! 
-! 
-! 
-=======
->>>>>>> a4c99710
 
 #define REL_X 0.5
 #define REL_Y 0.5
