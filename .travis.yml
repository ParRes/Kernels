sudo: false
language: cpp
os:
  - linux
  - osx
# Travis will export CC=$compiler
compiler:
  - clang
  - gcc
matrix:
  exclude:
    # only test Clang OpenMP on Mac where we can Homebrew it
    - os: linux
      compiler: clang
      env: PRK_TARGET=allopenmp
    - os: linux
      compiler: clang
      env: PRK_TARGET=allmpiomp
    # dealing with broken GCC on Mac not worth it here
    - os: osx
      compiler: gcc
      env: PRK_TARGET=allopenmp
    - os: osx
      compiler: gcc
      env: PRK_TARGET=allmpiomp
    # Clang UPC requires source build, which probably takes too long
    - compiler: clang
      env: PRK_TARGET=allupc
           UPC_IMPL=gupc
    # no binary install yet, source build impossible (too much time+stdout)
    - os: osx
      env: PRK_TARGET=allupc
           UPC_IMPL=gupc
    # BUPC on Mac is annoying
    - os: osx
      env: PRK_TARGET=allupc
           UPC_IMPL=bupc
           GASNET_CONDUIT=udp
           PRK_FLAGS="-Wc,-O3"
    - os: osx
      env: PRK_TARGET=allupc
           UPC_IMPL=bupc
           GASNET_CONDUIT=smp
           PRK_FLAGS="-Wc,-O3"
    # Mac issue with thread_t (see https://github.com/humairakamal/fgmpi/pull/1)
    - os: osx
      env: PRK_TARGET=allfgmpi
    # Mac issue with libtoolize (see https://github.com/regrant/sandia-shmem/pull/87)
    - os: osx
      env: PRK_TARGET=allshmem
    # Revisit this once Grappa is working with Clang
    - compiler: gcc
      env: PRK_TARGET=allgrappa
    # Mac + Chapel + GASNet does not work and I do not care
    - os: osx
      env: PRK_TARGET=allchapel
           CHPL_COMM=gasnet
    # UPC GASNet OFI conduit is busted, perhaps due to SSH spawner
    - env: PRK_TARGET=allupc
           UPC_IMPL=bupc
           GASNET_CONDUIT=ofi
           PRK_FLAGS="-Wc,-O3"
    # UPC over MPICH on Mac hangs - may be async progress issue
    - os: osx
      env: PRK_TARGET=allupc
           UPC_IMPL=bupc
           GASNET_CONDUIT=mpi
           PRK_FLAGS="-Wc,-O3"
    # probably because of old GCC (4.6)
    - os: linux
      compiler: gcc
      env: PRK_TARGET=allhpx5
    # Travis whitelist missing three Boost packages HPX-3 needs
    - os: linux
      env: PRK_TARGET=allhpx3
    # LLVM Fortran is not ready.
    - compiler: clang
      env: PRK_TARGET=allfortran
  allow_failures:
    - env: PRK_TARGET=allgrappa
    # wget tarball fails right now
    - os: linux
      env: PRK_TARGET=allfgmpi
addons:
  apt:
    sources:
    - ubuntu-toolchain-r-test
    #  Boost is for Grappa and HPX
    #- boost-latest
    # clang-3.8 comes from this
    #- llvm-toolchain-precise
    packages:
    - cmake
    - gcc-4.8
    - g++-4.8
    - gfortran-4.8
    - gcc-4.9
    - g++-4.9
    - gfortran-4.9
    - gcc-5
    - g++-5
    - gfortran-5
    # Required by GUPC
    - libnuma-dev
    # Boost is for Grappa and HPX-3 - reactivate with them
    # Grappa needs these (according to their .travis.yml)
    #- libboost-date-time1.55-dev
    #- libboost-exception1.55-dev
    #- libboost-filesystem1.55-dev
    #- libboost-iostreams1.55-dev
    #- libboost-math1.55-dev
    #- libboost-random1.55-dev
    #- libboost-regex1.55-dev
    #- libboost-serialization1.55-dev
    #- libboost-signals1.55-dev
    #- libboost-system1.55-dev
    #- libboost-test1.55-dev
    #- libboost-timer1.55-dev
    # HPX-3 needs these - not whitelisted yet
    #- libboost_chrono1.55-dev
    #- libboost_program_options1.55-dev
    #- libboost_thread1.55-dev
    # This should provide OpenMP
    #- clang-3.8
env:
#
# VIM cheatsheet
#  * comment out lines m to n by prepending #
#    :m,n s/^/#/g
#
  - PRK_TARGET=allserial
  - PRK_TARGET=allfortran
<<<<<<< HEAD
#  - PRK_TARGET=allopenmp
#  - PRK_TARGET=allmpi1
#  - PRK_TARGET=allshmem
#  - PRK_TARGET=allmpirma
#  - PRK_TARGET=allmpishm
#  - PRK_TARGET=allmpiomp
#  - PRK_TARGET=allupc
#    UPC_IMPL=gupc
=======
  - PRK_TARGET=allopenmp
  - PRK_TARGET=allmpi1
  - PRK_TARGET=allshmem
  - PRK_TARGET=allmpirma
  - PRK_TARGET=allmpishm
  - PRK_TARGET=allmpiomp
  - PRK_TARGET=allupc
    UPC_IMPL=gupc
  - PRK_TARGET=allupc
    UPC_IMPL=bupc
    GASNET_CONDUIT=smp
    PRK_FLAGS="-Wc,-O3"
  - PRK_TARGET=allupc
    UPC_IMPL=bupc
    GASNET_CONDUIT=udp
    PRK_FLAGS="-Wc,-O3"
   # We do not need to test BUPC this thoroughly every time
>>>>>>> 18b0f412
#  - PRK_TARGET=allupc
#    UPC_IMPL=bupc
#    GASNET_CONDUIT=smp
#    PRK_FLAGS="-Wc,-O3"
#  - PRK_TARGET=allupc
#    UPC_IMPL=bupc
#    GASNET_CONDUIT=udp
#    PRK_FLAGS="-Wc,-O3"
<<<<<<< HEAD
## We do not need to test BUPC this thoroughly every time
##  - PRK_TARGET=allupc
##    UPC_IMPL=bupc
##    GASNET_CONDUIT=mpi
##    PRK_FLAGS="-Wc,-O3"
##  - PRK_TARGET=allupc
##    UPC_IMPL=bupc
##    GASNET_CONDUIT=ofi
##    PRK_FLAGS="-Wc,-O3"
#  - PRK_TARGET=allampi
#  - PRK_TARGET=allcharm++
#  - PRK_TARGET=allfgmpi
### Chapel kernels are not merged yet.  Activate these when they are.
###  - PRK_TARGET=allchapel
###    CHPL_COMM=none
###  - PRK_TARGET=allchapel
###    CHPL_COMM=gasnet
### HPX-3 kernels are not merged yet.  Activate these when they are.
###  - PRK_TARGET=allhpx3
### HPX-5 kernels are not merged yet.  Activate these when they are.
###  - PRK_TARGET=allhpx5
### Grappa is a problem.  No reason to test it every time.
###  - PRK_TARGET=allgrappa
=======
  - PRK_TARGET=allampi
  - PRK_TARGET=allcharm++
  - PRK_TARGET=allfgmpi
    # Chapel kernels are not merged yet.  Activate these when they are.
#  - PRK_TARGET=allchapel
#    CHPL_COMM=none
#  - PRK_TARGET=allchapel
#    CHPL_COMM=gasnet
   # HPX-3 kernels are not merged yet.  Activate these when they are.
#  - PRK_TARGET=allhpx3
   # HPX-5 kernels are not merged yet.  Activate these when they are.
#  - PRK_TARGET=allhpx5
   # Grappa is a problem.  No reason to test it every time.
#  - PRK_TARGET=allgrappa
>>>>>>> 18b0f412
before_install:
  - pwd
  - export TRAVIS_HOME=$PWD
  - export TRAVIS_ROOT=$TRAVIS_HOME/PRK-deps
  - mkdir -p $TRAVIS_ROOT
install:
  - export PATH=$TRAVIS_ROOT/bin:$PATH
  - export PATH=$TRAVIS_ROOT/gcc/bin:$PATH
  - export PATH=$TRAVIS_ROOT/cmake/bin:$PATH
  - sh ./travis/install-deps.sh $TRAVIS_ROOT $PRK_TARGET
before_script:
  - pwd
script:
  - sh ./travis/build-run-prk.sh $TRAVIS_ROOT $PRK_TARGET
after_failure:
  - echo "Sad panda"
  - find . -name CMakeOutput.log -exec cat {} ";"
  - find . -name CMakeError.log -exec cat {} ";"
notifications:
  email:
    recipients:
      - jeff.science@gmail.com
    on_success: [change]
    on_failure: [always]<|MERGE_RESOLUTION|>--- conflicted
+++ resolved
@@ -129,8 +129,7 @@
 #    :m,n s/^/#/g
 #
   - PRK_TARGET=allserial
-  - PRK_TARGET=allfortran
-<<<<<<< HEAD
+#  - PRK_TARGET=allfortran
 #  - PRK_TARGET=allopenmp
 #  - PRK_TARGET=allmpi1
 #  - PRK_TARGET=allshmem
@@ -139,25 +138,6 @@
 #  - PRK_TARGET=allmpiomp
 #  - PRK_TARGET=allupc
 #    UPC_IMPL=gupc
-=======
-  - PRK_TARGET=allopenmp
-  - PRK_TARGET=allmpi1
-  - PRK_TARGET=allshmem
-  - PRK_TARGET=allmpirma
-  - PRK_TARGET=allmpishm
-  - PRK_TARGET=allmpiomp
-  - PRK_TARGET=allupc
-    UPC_IMPL=gupc
-  - PRK_TARGET=allupc
-    UPC_IMPL=bupc
-    GASNET_CONDUIT=smp
-    PRK_FLAGS="-Wc,-O3"
-  - PRK_TARGET=allupc
-    UPC_IMPL=bupc
-    GASNET_CONDUIT=udp
-    PRK_FLAGS="-Wc,-O3"
-   # We do not need to test BUPC this thoroughly every time
->>>>>>> 18b0f412
 #  - PRK_TARGET=allupc
 #    UPC_IMPL=bupc
 #    GASNET_CONDUIT=smp
@@ -166,46 +146,29 @@
 #    UPC_IMPL=bupc
 #    GASNET_CONDUIT=udp
 #    PRK_FLAGS="-Wc,-O3"
-<<<<<<< HEAD
-## We do not need to test BUPC this thoroughly every time
-##  - PRK_TARGET=allupc
-##    UPC_IMPL=bupc
-##    GASNET_CONDUIT=mpi
-##    PRK_FLAGS="-Wc,-O3"
-##  - PRK_TARGET=allupc
-##    UPC_IMPL=bupc
-##    GASNET_CONDUIT=ofi
-##    PRK_FLAGS="-Wc,-O3"
+#  # We do not need to test BUPC this thoroughly every time
+#  - PRK_TARGET=allupc
+#    UPC_IMPL=bupc
+#    GASNET_CONDUIT=mpi
+#    PRK_FLAGS="-Wc,-O3"
+#  - PRK_TARGET=allupc
+#    UPC_IMPL=bupc
+#    GASNET_CONDUIT=ofi
+#    PRK_FLAGS="-Wc,-O3"
 #  - PRK_TARGET=allampi
 #  - PRK_TARGET=allcharm++
 #  - PRK_TARGET=allfgmpi
-### Chapel kernels are not merged yet.  Activate these when they are.
-###  - PRK_TARGET=allchapel
-###    CHPL_COMM=none
-###  - PRK_TARGET=allchapel
-###    CHPL_COMM=gasnet
-### HPX-3 kernels are not merged yet.  Activate these when they are.
-###  - PRK_TARGET=allhpx3
-### HPX-5 kernels are not merged yet.  Activate these when they are.
-###  - PRK_TARGET=allhpx5
-### Grappa is a problem.  No reason to test it every time.
-###  - PRK_TARGET=allgrappa
-=======
-  - PRK_TARGET=allampi
-  - PRK_TARGET=allcharm++
-  - PRK_TARGET=allfgmpi
-    # Chapel kernels are not merged yet.  Activate these when they are.
+#  # Chapel kernels are not merged yet.  Activate these when they are.
 #  - PRK_TARGET=allchapel
 #    CHPL_COMM=none
 #  - PRK_TARGET=allchapel
 #    CHPL_COMM=gasnet
-   # HPX-3 kernels are not merged yet.  Activate these when they are.
+#  # HPX-3 kernels are not merged yet.  Activate these when they are.
 #  - PRK_TARGET=allhpx3
-   # HPX-5 kernels are not merged yet.  Activate these when they are.
+#  # HPX-5 kernels are not merged yet.  Activate these when they are.
 #  - PRK_TARGET=allhpx5
-   # Grappa is a problem.  No reason to test it every time.
+#  # Grappa is a problem.  No reason to test it every time.
 #  - PRK_TARGET=allgrappa
->>>>>>> 18b0f412
 before_install:
   - pwd
   - export TRAVIS_HOME=$PWD
