///
/// Copyright (c) 2013, Intel Corporation
///
/// Redistribution and use in source and binary forms, with or without
/// modification, are permitted provided that the following conditions
/// are met:
///
/// * Redistributions of source code must retain the above copyright
///       notice, this list of conditions and the following disclaimer.
/// * Redistributions in binary form must reproduce the above
///       copyright notice, this list of conditions and the following
///       disclaimer in the documentation and/or other materials provided
///       with the distribution.
/// * Neither the name of Intel Corporation nor the names of its
///       contributors may be used to endorse or promote products
///       derived from this software without specific prior written
///       permission.
///
/// THIS SOFTWARE IS PROVIDED BY THE COPYRIGHT HOLDERS AND CONTRIBUTORS
/// "AS IS" AND ANY EXPRESS OR IMPLIED WARRANTIES, INCLUDING, BUT NOT
/// LIMITED TO, THE IMPLIED WARRANTIES OF MERCHANTABILITY AND FITNESS
/// FOR A PARTICULAR PURPOSE ARE DISCLAIMED. IN NO EVENT SHALL THE
/// COPYRIGHT OWNER OR CONTRIBUTORS BE LIABLE FOR ANY DIRECT, INDIRECT,
/// INCIDENTAL, SPECIAL, EXEMPLARY, OR CONSEQUENTIAL DAMAGES (INCLUDING,
/// BUT NOT LIMITED TO, PROCUREMENT OF SUBSTITUTE GOODS OR SERVICES;
/// LOSS OF USE, DATA, OR PROFITS; OR BUSINESS INTERRUPTION) HOWEVER
/// CAUSED AND ON ANY THEORY OF LIABILITY, WHETHER IN CONTRACT, STRICT
/// LIABILITY, OR TORT (INCLUDING NEGLIGENCE OR OTHERWISE) ARISING IN
/// ANY WAY OUT OF THE USE OF THIS SOFTWARE, EVEN IF ADVISED OF THE
/// POSSIBILITY OF SUCH DAMAGE.

//////////////////////////////////////////////////////////////////////
///
/// NAME:    transpose
///
/// PURPOSE: This program measures the time for the transpose of a
///          column-major stored matrix into a row-major stored matrix.
///
/// USAGE:   Program input is the matrix order and the number of times to
///          repeat the operation:
///
///          transpose <matrix_size> <# iterations> [tile size]
///
///          An optional parameter specifies the tile size used to divide the
///          individual matrix blocks for improved cache and TLB performance.
///
///          The output consists of diagnostics to make sure the
///          transpose worked and timing statistics.
///
/// HISTORY: Written by  Rob Van der Wijngaart, February 2009.
///          Converted to C++11 by Jeff Hammond, February 2016 and May 2017.
///          C11-ification by Jeff Hammond, June 2017.
///
//////////////////////////////////////////////////////////////////////

#include "prk_util.h"

int main(int argc, char * argv[])
{
  printf("Parallel Research Kernels version %.2f\n", PRKVERSION );
  printf("C11/OpenMP TARGET Matrix transpose: B = A^T\n");

  //////////////////////////////////////////////////////////////////////
  /// Read and test input parameters
  //////////////////////////////////////////////////////////////////////

  if (argc < 3) {
    printf("Usage: <# iterations> <matrix order> [tile size]\n");
    return 1;
  }

  // number of times to do the transpose
  int iterations = atoi(argv[1]);
  if (iterations < 1) {
    printf("ERROR: iterations must be >= 1\n");
    return 1;
  }

  // order of a the matrix
  int order = atoi(argv[2]);
  if (order <= 0) {
    printf("ERROR: Matrix Order must be greater than 0\n");
    return 1;
  }

  // default tile size for tiling of local transpose
  int tile_size = (argc>3) ? atoi(argv[3]) : 32;
  // a negative tile size means no tiling of the local transpose
  if (tile_size <= 0) tile_size = order;

#ifdef _OPENMP
  printf("Number of threads (max)   = %d\n", omp_get_max_threads());
#endif
  printf("Number of iterations  = %d\n", iterations);
  printf("Matrix order          = %d\n", order);
  printf("Tile size             = %d\n", tile_size);

  //////////////////////////////////////////////////////////////////////
  /// Allocate space for the input and transpose matrix
  //////////////////////////////////////////////////////////////////////

  double trans_time = 0.0;

  size_t bytes = order*order*sizeof(double);
  double * restrict A = prk_malloc(bytes);
  double * restrict B = prk_malloc(bytes);

  // HOST
  // initialize the input and output arrays
  OMP_PARALLEL()
  {
    OMP_FOR
    for (int i=0;i<order; i++) {
      for (int j=0;j<order;j++) {
        A[i*order+j] = (double)(i*order+j);
        B[i*order+j] = 0.0;
      }
    }
  }

  // DEVICE
  OMP_TARGET( data map(tofrom: A[0:order*order], B[0:order*order]) )
  {
    for (int iter = 0; iter<=iterations; iter++) {

<<<<<<< HEAD
      if (iter==1) trans_time = prk_wtime();
=======
      if (iter==1) {
          OMP_BARRIER
          OMP_MASTER
          trans_time = omp_get_wtime();
      }
>>>>>>> e1fa4c7b

      // transpose the  matrix
      if (tile_size < order) {
        OMP_TARGET( teams distribute parallel for simd collapse(2) )
        for (int it=0; it<order; it+=tile_size) {
          for (int jt=0; jt<order; jt+=tile_size) {
            for (int i=it; i<MIN(order,it+tile_size); i++) {
              for (int j=jt; j<MIN(order,jt+tile_size); j++) {
                B[i*order+j] += A[j*order+i];
                A[j*order+i] += 1.0;
              }
            }
          }
        }
      } else {
        OMP_TARGET( teams distribute parallel for simd collapse(2) schedule(static,1) )
        for (int i=0;i<order; i++) {
          for (int j=0;j<order;j++) {
            B[i*order+j] += A[j*order+i];
            A[j*order+i] += 1.0;
          }
        }
      }
    }
<<<<<<< HEAD
    trans_time = prk_wtime() - trans_time;
=======
    OMP_BARRIER
    OMP_MASTER
    trans_time = omp_get_wtime() - trans_time;
>>>>>>> e1fa4c7b
  }

  //////////////////////////////////////////////////////////////////////
  // Analyze and output results
  //////////////////////////////////////////////////////////////////////

  const double addit = (iterations+1.) * (iterations/2.);
  double abserr = 0.0;
  OMP_PARALLEL_FOR_REDUCE( +:abserr )
  for (int j=0; j<order; j++) {
    for (int i=0; i<order; i++) {
      const size_t ij = i*order+j;
      const size_t ji = j*order+i;
      const double reference = (double)(ij)*(1.+iterations)+addit;
      abserr += fabs(B[ji] - reference);
    }
  }

  prk_free(A);
  prk_free(B);

#ifdef VERBOSE
  printf("Sum of absolute differences: %lf\n", abserr);
#endif

  const double epsilon = 1.0e-8;
  if (abserr < epsilon) {
    printf("Solution validates\n");
    const double avgtime = trans_time/iterations;
    printf("Rate (MB/s): %lf Avg time (s): %lf\n", 2.0e-6 * bytes/avgtime, avgtime );
  } else {
    printf("ERROR: Aggregate squared error %lf exceeds threshold %lf\n", abserr, epsilon );
    return 1;
  }

  return 0;
}

<|MERGE_RESOLUTION|>--- conflicted
+++ resolved
@@ -123,15 +123,7 @@
   {
     for (int iter = 0; iter<=iterations; iter++) {
 
-<<<<<<< HEAD
       if (iter==1) trans_time = prk_wtime();
-=======
-      if (iter==1) {
-          OMP_BARRIER
-          OMP_MASTER
-          trans_time = omp_get_wtime();
-      }
->>>>>>> e1fa4c7b
 
       // transpose the  matrix
       if (tile_size < order) {
@@ -156,13 +148,7 @@
         }
       }
     }
-<<<<<<< HEAD
     trans_time = prk_wtime() - trans_time;
-=======
-    OMP_BARRIER
-    OMP_MASTER
-    trans_time = omp_get_wtime() - trans_time;
->>>>>>> e1fa4c7b
   }
 
   //////////////////////////////////////////////////////////////////////
