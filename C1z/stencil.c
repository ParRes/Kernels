--- conflicted
+++ resolved
@@ -190,13 +190,10 @@
         }
       }
     }
-<<<<<<< HEAD
 #if VERBOSE >= 10
     write_out(iter, n, out);
 #endif
-=======
     stencil_time = prk_wtime() - stencil_time;
->>>>>>> cda19905
   }
 
   //////////////////////////////////////////////////////////////////////
