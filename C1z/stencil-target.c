--- conflicted
+++ resolved
@@ -190,38 +190,20 @@
   {
     for (int iter = 0; iter<=iterations; iter++) {
 
-<<<<<<< HEAD
       if (iter==1) stencil_time = prk_wtime();
-=======
-      if (iter==1) {
-          OMP_BARRIER
-          OMP_MASTER
-          stencil_time = omp_get_wtime();
-      }
->>>>>>> a0d32676
 
       // Apply the stencil operator
       stencil(n, in, out);
 
       // Add constant to solution to force refresh of neighbor data, if any
-<<<<<<< HEAD
       OMP_TARGET( teams distribute parallel for simd collapse(2) schedule(static,1) )
-=======
-      OMP_FOR()
->>>>>>> a0d32676
       for (int i=0; i<n; i++) {
         for (int j=0; j<n; j++) {
           in[i*n+j] += 1.0;
         }
       }
     }
-<<<<<<< HEAD
     stencil_time = prk_wtime() - stencil_time;
-=======
-    OMP_BARRIER
-    OMP_MASTER
-    stencil_time = omp_get_wtime() - stencil_time;
->>>>>>> a0d32676
   }
 
   //////////////////////////////////////////////////////////////////////
