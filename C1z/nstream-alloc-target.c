--- conflicted
+++ resolved
@@ -95,12 +95,8 @@
     return 1;
   }
 
-  int device = (argc > 3) ? atol(argv[3]) : omp_get_default_device();
-<<<<<<< HEAD
-  if ( (device < 0 || omp_get_num_devices() <= device ) && (device != omp_get_default_device()) ) {
-=======
+  int device = (argc > 3) ? atol(argv[3]) : omp_get_initial_device();
   if ( (device < 0 || omp_get_num_devices() <= device ) && (device != omp_get_initial_device()) ) {
->>>>>>> fafea9a1
     printf("ERROR: device number %d is not valid.\n", device);
     return 1;
   }
@@ -122,13 +118,7 @@
 
   double scalar = 3.0;
 
-<<<<<<< HEAD
   #pragma omp target teams distribute parallel for simd schedule(static) device(device) is_device_ptr(A,B,C)
-=======
-  #pragma omp target teams distribute parallel for simd \
-              schedule(static) device(device) \
-              is_device_ptr(A,B,C)
->>>>>>> fafea9a1
   for (size_t i=0; i<length; i++) {
       A[i] = 0.0;
       B[i] = 2.0;
@@ -140,13 +130,7 @@
 
       if (iter==1) nstream_time = omp_get_wtime();
 
-<<<<<<< HEAD
       #pragma omp target teams distribute parallel for simd schedule(static) device(device) is_device_ptr(A,B,C)
-=======
-      #pragma omp target teams distribute parallel for simd \
-                  schedule(static) device(device) \
-                  is_device_ptr(A,B,C)
->>>>>>> fafea9a1
       for (size_t i=0; i<length; i++) {
           A[i] += B[i] + scalar * C[i];
       }
@@ -171,13 +155,7 @@
   ar *= length;
 
   double asum = 0.0;
-<<<<<<< HEAD
   #pragma omp target teams distribute parallel for reduction(+:asum) device(device) is_device_ptr(A)
-=======
-  #pragma omp target teams distribute parallel for \
-              reduction(+:asum) device(device) \
-              is_device_ptr(A)
->>>>>>> fafea9a1
   for (size_t i=0; i<length; i++) {
       asum += fabs(A[i]);
   }
@@ -199,8 +177,4 @@
   }
 
   return 0;
-<<<<<<< HEAD
-}
-=======
-}
->>>>>>> fafea9a1
+}