--- conflicted
+++ resolved
@@ -130,17 +130,10 @@
       // transpose the  matrix
       if (tile_size < order) {
         OMP_TARGET( teams distribute parallel for simd collapse(2) )
-<<<<<<< HEAD
-        for (auto it=0; it<order; it+=tile_size) {
-          for (auto jt=0; jt<order; jt+=tile_size) {
-            for (auto i=it; i<MIN(order,it+tile_size); i++) {
-              for (auto j=jt; j<MIN(order,jt+tile_size); j++) {
-=======
         for (int it=0; it<order; it+=tile_size) {
           for (int jt=0; jt<order; jt+=tile_size) {
-            for (int i=it; i<std::min(order,it+tile_size); i++) {
-              for (int j=jt; j<std::min(order,jt+tile_size); j++) {
->>>>>>> a4299f05
+            for (int i=it; i<MIN(order,it+tile_size); i++) {
+              for (int j=jt; j<MIN(order,jt+tile_size); j++) {
                 B[i*order+j] += A[j*order+i];
                 A[j*order+i] += 1.0;
               }
