--- conflicted
+++ resolved
@@ -124,14 +124,8 @@
     // for other device-oriented programming models.
     nstream_time = prk::wtime() - nstream_time;
 
-<<<<<<< HEAD
-    syclx::free(A, ctx);
     syclx::free(B, ctx);
     syclx::free(C, ctx);
-=======
-    sycl::free(B, ctx);
-    sycl::free(C, ctx);
->>>>>>> 38c7c4e7
 
   }
   catch (sycl::exception & e) {
@@ -166,7 +160,7 @@
       asum += std::fabs(A[i]);
   }
 
-  sycl::free(A, ctx);
+  syclx::free(A, ctx);
   
   const double epsilon(1.e-8);
   if (std::fabs(ar-asum)/asum > epsilon) {
