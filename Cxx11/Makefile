include ../common/Cxx11.defs
include ../common/PRKVERSION

CPPFLAGS  = -DPRKVERSION=$(PRKVERSION)

CXXFLAGS  = $(DEFAULT_OPT_FLAGS) $(CPPFLAGS)

# debugging
ifdef VERBOSE
    CXXFLAGS += -DVERBOSE
endif

ifeq ($(USE_PRK_TBB_PARTITIONER),static)
    PRK_TBB_PARTITIONER=1
endif
ifeq ($(USE_PRK_TBB_PARTITIONER),affinity)
    PRK_TBB_PARTITIONER=2
endif
ifeq ($(USE_PRK_TBB_PARTITIONER),simple)
    PRK_TBB_PARTITIONER=3
endif
ifndef PRK_TBB_PARTITIONER
    PRK_TBB_PARTITIONER=0
endif

# Valid choices are OpenMP, Threads, Serial, Cuda
ifdef USE_PRK_KOKKOS_BACKEND
    KOKKOS_BACKEND_FLAG = -DPRK_KOKKOS_BACKEND=$(USE_PRK_KOKKOS_BACKEND)
endif

ASMFLAGS = -fsource-asm -fverbose-asm -fasm-blocks -fcode-asm

OMPFLAGS = $(OPENMPFLAG)
TARGETFLAGS = $(OFFLOADFLAG)
OPENCLFLAGS = $(OPENCLFLAG)
# We do not yet handle all possible exceptions...
#OPENCLFLAGS += -D__CL_ENABLE_EXCEPTIONS
SYCLFLAGS = $(SYCLFLAG) $(BOOSTFLAG)
ORNLACCFLAGS = $(ORNLACCFLAG)
TBBFLAGS = $(TBBFLAG) -DPRK_TBB_PARTITIONER=$(PRK_TBB_PARTITIONER)
CBLASFLAGS = $(CBLASFLAG) $(OPENMPFLAG)
BOOSTFLAGS = $(BOOSTFLAG)
STLFLAGS = $(STLFLAG) $(BOOSTFLAGS)
PSTLFLAGS = $(PSTLFLAG) $(BOOSTFLAGS)
RAJAFLAGS = $(RAJAFLAG)
KOKKOSFLAGS = $(KOKKOSFLAG) $(BOOSTFLAGS)
THRUSTFLAGS = $(THRUSTFLAG) $(BOOSTFLAGS)
KOKKOSFLAGS = $(KOKKOSFLAG) $(KOKKOS_BACKEND_FLAG) $(BOOSTFLAGS)

<<<<<<< HEAD
.PHONY: all clean run vector valarray openmp target opencl cilk taskloop tbb pstl rangefor kokkos raja thrust cuda
=======
ifdef OCCADIR
  include ${OCCADIR}/scripts/makefile
endif
OCCAFLAGS = -DUSE_OCCA -I${OCCADIR}/include -Wl,-rpath -Wl,${OCCADIR}/lib -L${OCCADIR}/lib -locca

.PHONY: all clean vector valarray openmp target opencl taskloop tbb stl pstl rangefor kokkos raja cuda
>>>>>>> d323a4b5

EXTRA=
ifeq ($(shell uname -s),Darwin)
  ifneq ($(findstring icpc,$(CXX)),icpc)
    EXTRA += target
  endif
else
  EXTRA += target
endif

all: vector valarray openmp taskloop tbb stl pstl rangefor raja kokkos opencl sycl occa $(EXTRA)

p2p: p2p-vector p2p-doacross-vector-openmp p2p-innerloop-vector-openmp p2p-tasks-openmp p2p-openmp-target \
     p2p-innerloop-vector-tbb p2p-vector-raja p2p-vector-tbb p2p-innerloop-opencl

stencil: stencil-valarray stencil-vector stencil-vector-async stencil-vector-openmp stencil-openmp-target \
	 stencil-vector-taskloop stencil-vector-stl stencil-vector-pstl stencil-vector-raja \
	 stencil-vector-rangefor stencil-vector-tbb stencil-vector-thread stencil-kokkos stencil-opencl

transpose: transpose-valarray transpose-vector transpose-vector-async transpose-vector-openmp transpose-openmp-target \
	   transpose-vector-taskloop transpose-vector-stl transpose-vector-pstl transpose-vector-raja \
	   transpose-vector-rangefor transpose-vector-tbb transpose-vector-thread transpose-kokkos transpose-opencl

nstream: nstream-valarray nstream-vector nstream-vector-openmp nstream-openmp-target \
	 nstream-vector-taskloop nstream-vector-stl nstream-vector-pstl nstream-vector-raja \
	 nstream-vector-rangefor nstream-vector-tbb nstream-kokkos nstream-opencl

dgemm: dgemm-vector dgemm-cblas

vector: p2p-vector p2p-innerloop-vector stencil-vector transpose-vector nstream-vector sparse-vector dgemm-vector \
	transpose-vector-async transpose-vector-thread

valarray: transpose-valarray nstream-valarray

openmp: p2p-innerloop-vector-openmp p2p-tasks-openmp stencil-vector-openmp transpose-vector-openmp nstream-vector-openmp

target: stencil-openmp-target transpose-openmp-target nstream-openmp-target

taskloop: stencil-vector-taskloop transpose-vector-taskloop nstream-vector-taskloop

opencl: p2p-innerloop-opencl stencil-opencl transpose-opencl nstream-opencl

sycl: stencil-sycl transpose-sycl nstream-sycl

tbb: p2p-innerloop-vector-tbb p2p-vector-tbb stencil-vector-tbb transpose-vector-tbb nstream-vector-tbb

stl: stencil-vector-stl transpose-vector-stl nstream-vector-stl

pstl: stencil-vector-pstl transpose-vector-pstl nstream-vector-pstl

rangefor: stencil-vector-rangefor transpose-vector-rangefor nstream-vector-rangefor

kokkos: stencil-kokkos transpose-kokkos nstream-kokkos

raja: p2p-vector-raja stencil-vector-raja transpose-vector-raja nstream-vector-raja

cuda: transpose-cuda nstream-cuda

thrust: transpose-host-thrust transpose-device-thrust

cuda: transpose-cuda

cublas: transpose-cublas nstream-cublas

occa: transpose-occa nstream-occa

p2p-innerloop-vector: p2p-innerloop-vector-openmp.cc prk_util.h
	$(CXX) $(CXXFLAGS) $< -o $@

transpose-opencl: transpose-opencl.cc transpose.cl prk_util.h prk_opencl.h
	$(CXX) $(CXXFLAGS) $< $(OPENCLFLAGS) -o $@

nstream-opencl: nstream-opencl.cc nstream.cl prk_util.h prk_opencl.h
	$(CXX) $(CXXFLAGS) $< $(OPENCLFLAGS) -o $@

%-opencl: %-opencl.cc prk_util.h prk_opencl.h
	$(CXX) $(CXXFLAGS) $< $(OPENCLFLAGS) -o $@

%-sycl: %-sycl.cc prk_util.h
	$(SYCLCXX) $(CPPFLAGS) $(SYCLFLAGS) $< -o $@

%-target: %-target.cc prk_util.h
	$(CXX) $(CXXFLAGS) $< $(OMPFLAGS) $(TARGETFLAGS) -o $@

%-openmp: %-openmp.cc prk_util.h
	$(CXX) $(CXXFLAGS) $< $(OMPFLAGS) -o $@

%-taskloop: %-taskloop.cc prk_util.h
	$(CXX) $(CXXFLAGS) $< $(OMPFLAGS) -o $@

%-tbb: %-tbb.cc prk_util.h
	$(info PRK help: Consider setting USE_PRK_TBB_PARTITIONER={static,affinity,simple} when invoking make)
	$(CXX) $(CXXFLAGS) $< $(TBBFLAGS) -o $@

%-stl: %-pstl.cc prk_util.h
	$(CXX) $(CXXFLAGS) $< $(STLFLAGS) -o $@

%-pstl: %-pstl.cc prk_util.h
	$(CXX) $(CXXFLAGS) $< $(PSTLFLAGS) -o $@

%-rangefor: %-rangefor.cc prk_util.h
	$(CXX) $(CXXFLAGS) $< $(BOOSTFLAGS) -o $@

%-raja: %-raja.cc prk_util.h
	$(CXX) $(CXXFLAGS) $< $(RAJAFLAGS) -o $@

%-kokkos: %-kokkos.cc prk_util.h
	$(info PRK help: Set USE_PRK_KOKKOS_BACKEND={Threads,Serial,Cuda} when invoking make to not use OpenMP)
	$(CXX) $(CXXFLAGS) $< $(KOKKOSFLAGS) -o $@

# for host execution
%-thrust: %-thrust.cc prk_util.h
	$(CXX) $(CXXFLAGS) $< $(THRUSTFLAGS) -o $@

# for device execution (must compiler as .cu)
%-thrust: %-thrust.cu prk_util.h
	$(NVCC) $(CUDAFLAGS) $(CPPFLAGS) $< $(THRUSTFLAGS) -o $@

%-cuda: %-cuda.cu prk_util.h prk_cuda.h
	$(NVCC) $(CUDAFLAGS) $(CPPFLAGS) $< -o $@

%-cublas: %-cublas.cu prk_util.h prk_cuda.h
	$(NVCC) $(CUDAFLAGS) $(CPPFLAGS) $< -lcublas -o $@

%-cblas: %-cblas.cc prk_util.h
	$(CXX) $(CXXFLAGS) $< $(CBLASFLAGS) -o $@

%-occa: %-occa.cc prk_util.h
	$(info PRK help: Set OCCA_CXX=$(firstword $(CXX)) to use that compiler for OKL files.)
	$(CXX) $(CXXFLAGS) $< $(OCCAFLAGS) -o $@

%: %.cc prk_util.h
	$(CXX) $(CXXFLAGS) $< -o $@

%-raja.s: %-raja.cc prk_util.h
	$(CXX) $(CXXFLAGS) $(ASMFLAGS) -S $< $(RAJAFLAGS) -o $@

%.s: %.cc prk_util.h
	$(CXX) $(CXXFLAGS) $(ASMFLAGS) -S $< -o $@

clean:
	-rm -f *.o
	-rm -f *.s
	-rm -f *.ll # Coriander
	-rm -f *.optrpt
	-rm -f *.dwarf
	-rm -rf *.dSYM # Mac
	-rm -f *-vector
	-rm -f *-valarray
	-rm -f *-openmp
	-rm -f *-target
	-rm -f *-taskloop
	-rm -f *-opencl
	-rm -f *-sycl
	-rm -f *-tbb
	-rm -f *-stl
	-rm -f *-pstl
	-rm -f *-rangefor
	-rm -f *-raja
	-rm -f *-kokkos
	-rm -f *-thrust
	-rm -f *-cuda
	-rm -f *-cublas
	-rm -f *-cblas
	-rm -f *-occa
	-rm -f transpose-vector-async transpose-vector-thread

cleancl:
	-rm -f star[123456789].cl
	-rm -f grid[123456789].cl<|MERGE_RESOLUTION|>--- conflicted
+++ resolved
@@ -47,16 +47,12 @@
 THRUSTFLAGS = $(THRUSTFLAG) $(BOOSTFLAGS)
 KOKKOSFLAGS = $(KOKKOSFLAG) $(KOKKOS_BACKEND_FLAG) $(BOOSTFLAGS)
 
-<<<<<<< HEAD
-.PHONY: all clean run vector valarray openmp target opencl cilk taskloop tbb pstl rangefor kokkos raja thrust cuda
-=======
+.PHONY: all clean vector valarray openmp target opencl taskloop tbb stl pstl rangefor kokkos raja cuda thrust
+
 ifdef OCCADIR
   include ${OCCADIR}/scripts/makefile
 endif
 OCCAFLAGS = -DUSE_OCCA -I${OCCADIR}/include -Wl,-rpath -Wl,${OCCADIR}/lib -L${OCCADIR}/lib -locca
-
-.PHONY: all clean vector valarray openmp target opencl taskloop tbb stl pstl rangefor kokkos raja cuda
->>>>>>> d323a4b5
 
 EXTRA=
 ifeq ($(shell uname -s),Darwin)
