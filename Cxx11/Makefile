--- conflicted
+++ resolved
@@ -42,12 +42,9 @@
 BOOSTFLAGS = $(BOOSTFLAG)
 PSTLFLAGS = $(PSTLFLAG) $(BOOSTFLAGS)
 RAJAFLAGS = $(RAJAFLAG)
-<<<<<<< HEAD
 KOKKOSFLAGS = $(KOKKOSFLAG) $(BOOSTFLAGS)
 THRUSTFLAGS = $(THRUSTFLAG) $(BOOSTFLAGS)
-=======
 KOKKOSFLAGS = $(KOKKOSFLAG) $(KOKKOS_BACKEND_FLAG) $(BOOSTFLAGS)
->>>>>>> 841fe4b5
 
 .PHONY: all clean run vector valarray openmp target opencl cilk taskloop tbb pstl rangefor kokkos raja thrust cuda
 
