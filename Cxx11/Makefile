include ../common/Cxx11.defs
include ../common/PRKVERSION

CPPFLAGS  = -DPRKVERSION=$(PRKVERSION)

CXXFLAGS  = $(DEFAULT_OPT_FLAGS) $(CPPFLAGS)

# debugging
ifdef VERBOSE
    CXXFLAGS += -DVERBOSE
endif

ifeq ($(USE_PRK_TBB_PARTITIONER),static)
    PRK_TBB_PARTITIONER=1
endif
ifeq ($(USE_PRK_TBB_PARTITIONER),affinity)
    PRK_TBB_PARTITIONER=2
endif
ifeq ($(USE_PRK_TBB_PARTITIONER),simple)
    PRK_TBB_PARTITIONER=3
endif
ifndef PRK_TBB_PARTITIONER
    $(info PRK help: Consider setting USE_PRK_TBB_PARTITIONER={static,affinity,simple} when invoking make)
    PRK_TBB_PARTITIONER=0
endif

# Valid choices are OpenMP, Threads, Serial, Cuda
ifdef USE_PRK_KOKKOS_BACKEND
    KOKKOS_BACKEND_FLAG = -DPRK_KOKKOS_BACKEND=$(USE_PRK_KOKKOS_BACKEND)
else
    $(info PRK help: Set USE_PRK_KOKKOS_BACKEND={Threads,Serial,Cuda} when invoking make to not use OpenMP)
endif

ASMFLAGS = -fsource-asm -fverbose-asm -fasm-blocks -fcode-asm

OMPFLAGS = $(OPENMPFLAG)
TARGETFLAGS = $(OFFLOADFLAG)
OPENCLFLAGS = $(OPENCLFLAG)
# We do not yet handle all possible exceptions...
#OPENCLFLAGS += -D__CL_ENABLE_EXCEPTIONS
ORNLACCFLAGS = $(ORNLACCFLAG)
TBBFLAGS = $(TBBFLAG) -DUSE_TBB -DPRK_TBB_PARTITIONER=$(PRK_TBB_PARTITIONER)
CBLASFLAGS = $(CBLASFLAG) $(OPENMPFLAG)
BOOSTFLAGS = $(BOOSTFLAG)
STLFLAGS = $(STLFLAG) $(BOOSTFLAGS)
PSTLFLAGS = $(PSTLFLAG) $(BOOSTFLAGS)
RAJAFLAGS = $(RAJAFLAG)
KOKKOSFLAGS = $(KOKKOSFLAG) $(BOOSTFLAGS)
THRUSTFLAGS = $(THRUSTFLAG) $(BOOSTFLAGS)
KOKKOSFLAGS = $(KOKKOSFLAG) $(KOKKOS_BACKEND_FLAG) $(BOOSTFLAGS)

<<<<<<< HEAD
.PHONY: all clean run vector valarray openmp target opencl cilk taskloop tbb pstl rangefor kokkos raja thrust cuda
=======
.PHONY: all clean vector valarray openmp target opencl taskloop tbb stl pstl rangefor kokkos raja cuda
>>>>>>> 4243941b

EXTRA=
ifeq ($(shell uname -s),Darwin)
  ifneq ($(findstring icpc,$(CXX)),icpc)
    EXTRA += target
  endif
else
  EXTRA += target
endif

all: vector valarray openmp taskloop tbb stl pstl rangefor raja kokkos opencl $(EXTRA)

p2p: p2p-vector p2p-doacross-vector-openmp p2p-innerloop-vector-openmp p2p-tasks-openmp p2p-openmp-target \
     p2p-innerloop-vector-tbb p2p-vector-raja p2p-vector-tbb p2p-innerloop-opencl

stencil: stencil-valarray stencil-vector stencil-vector-async stencil-vector-openmp stencil-openmp-target \
	 stencil-vector-taskloop stencil-vector-stl stencil-vector-pstl stencil-vector-raja \
	 stencil-vector-rangefor stencil-vector-tbb stencil-vector-thread stencil-kokkos stencil-opencl

transpose: transpose-valarray transpose-vector transpose-vector-async transpose-vector-openmp transpose-openmp-target \
	   transpose-vector-taskloop transpose-vector-stl transpose-vector-pstl transpose-vector-raja \
	   transpose-vector-rangefor transpose-vector-tbb transpose-vector-thread transpose-kokkos transpose-opencl

nstream: nstream-valarray nstream-vector nstream-vector-openmp nstream-openmp-target \
	 nstream-vector-taskloop nstream-vector-stl nstream-vector-pstl nstream-vector-raja \
	 nstream-vector-rangefor nstream-vector-tbb nstream-kokkos nstream-opencl

dgemm: dgemm-vector dgemm-cblas

vector: p2p-vector p2p-innerloop-vector stencil-vector transpose-vector nstream-vector sparse-vector dgemm-vector \
	transpose-vector-async transpose-vector-thread

valarray: transpose-valarray nstream-valarray

openmp: p2p-innerloop-vector-openmp p2p-tasks-openmp stencil-vector-openmp transpose-vector-openmp nstream-vector-openmp

target: stencil-openmp-target transpose-openmp-target nstream-openmp-target

taskloop: stencil-vector-taskloop transpose-vector-taskloop nstream-vector-taskloop

opencl: p2p-innerloop-opencl stencil-opencl transpose-opencl nstream-opencl

tbb: p2p-innerloop-vector-tbb p2p-vector-tbb stencil-vector-tbb transpose-vector-tbb nstream-vector-tbb

stl: stencil-vector-stl transpose-vector-stl nstream-vector-stl

pstl: stencil-vector-pstl transpose-vector-pstl nstream-vector-pstl

rangefor: stencil-vector-rangefor transpose-vector-rangefor nstream-vector-rangefor

kokkos: stencil-kokkos transpose-kokkos nstream-kokkos

raja: p2p-vector-raja stencil-vector-raja transpose-vector-raja nstream-vector-raja

cuda: transpose-cuda nstream-cuda

<<<<<<< HEAD
thrust: transpose-host-thrust transpose-device-thrust

cuda: transpose-cuda
=======
cublas: transpose-cublas nstream-cublas
>>>>>>> 4243941b

p2p-innerloop-vector: p2p-innerloop-vector-openmp.cc prk_util.h
	$(CXX) $(CXXFLAGS) $< -o $@

transpose-opencl: transpose-opencl.cc transpose.cl prk_util.h prk_opencl.h
	$(CXX) $(CXXFLAGS) $< $(OPENCLFLAGS) -o $@

nstream-opencl: nstream-opencl.cc nstream.cl prk_util.h prk_opencl.h
	$(CXX) $(CXXFLAGS) $< $(OPENCLFLAGS) -o $@

%-opencl: %-opencl.cc prk_util.h prk_opencl.h
	$(CXX) $(CXXFLAGS) $< $(OPENCLFLAGS) -o $@

%-target: %-target.cc prk_util.h
	$(CXX) $(CXXFLAGS) $< $(OMPFLAGS) $(TARGETFLAGS) -o $@

%-openmp: %-openmp.cc prk_util.h
	$(CXX) $(CXXFLAGS) $< $(OMPFLAGS) -o $@

%-taskloop: %-taskloop.cc prk_util.h
	$(CXX) $(CXXFLAGS) $< $(OMPFLAGS) -o $@

%-tbb: %-tbb.cc prk_util.h
	$(CXX) $(CXXFLAGS) $< $(TBBFLAGS) -o $@

%-stl: %-pstl.cc prk_util.h
	$(CXX) $(CXXFLAGS) $< $(STLFLAGS) -o $@

%-pstl: %-pstl.cc prk_util.h
	$(CXX) $(CXXFLAGS) $< $(PSTLFLAGS) -o $@

%-rangefor: %-rangefor.cc prk_util.h
	$(CXX) $(CXXFLAGS) $< $(BOOSTFLAGS) -o $@

%-raja: %-raja.cc prk_util.h
	$(CXX) $(CXXFLAGS) $< $(RAJAFLAGS) -o $@

%-kokkos: %-kokkos.cc prk_util.h
	$(CXX) $(CXXFLAGS) $< $(KOKKOSFLAGS) -o $@

# for host execution
%-thrust: %-thrust.cc prk_util.h
	$(CXX) $(CXXFLAGS) $< $(THRUSTFLAGS) -o $@

# for device execution (must compiler as .cu)
%-thrust: %-thrust.cu prk_util.h
	$(NVCC) $(CUDAFLAGS) $(CPPFLAGS) $< $(THRUSTFLAGS) -o $@

%-cuda: %-cuda.cu prk_util.h prk_cuda.h
	$(NVCC) $(CUDAFLAGS) $(CPPFLAGS) $< -o $@

%-cublas: %-cublas.cu prk_util.h prk_cuda.h
	$(NVCC) $(CUDAFLAGS) $(CPPFLAGS) $< -lcublas -o $@

%-cblas: %-cblas.cc prk_util.h
	$(CXX) $(CXXFLAGS) $< $(CBLASFLAGS) -o $@

%: %.cc prk_util.h
	$(CXX) $(CXXFLAGS) $< -o $@

%-raja.s: %-raja.cc prk_util.h
	$(CXX) $(CXXFLAGS) $(ASMFLAGS) -S $< $(RAJAFLAGS) -o $@

%.s: %.cc prk_util.h
	$(CXX) $(CXXFLAGS) $(ASMFLAGS) -S $< -o $@

clean:
	-rm -f *.o
	-rm -f *.s
	-rm -f *.ll # Coriander
	-rm -f *.optrpt
	-rm -f *.dwarf
	-rm -rf *.dSYM # Mac
	-rm -f *-vector
	-rm -f *-valarray
	-rm -f *-openmp
	-rm -f *-target
	-rm -f *-taskloop
	-rm -f *-opencl
	-rm -f *-tbb
	-rm -f *-stl
	-rm -f *-pstl
	-rm -f *-rangefor
	-rm -f *-raja
	-rm -f *-kokkos
	-rm -f *-thrust
	-rm -f *-cuda
	-rm -f *-cublas
	-rm -f *-cblas
	-rm -f transpose-vector-async transpose-vector-thread

cleancl:
	-rm -f star[123456789].cl
	-rm -f grid[123456789].cl<|MERGE_RESOLUTION|>--- conflicted
+++ resolved
@@ -49,11 +49,7 @@
 THRUSTFLAGS = $(THRUSTFLAG) $(BOOSTFLAGS)
 KOKKOSFLAGS = $(KOKKOSFLAG) $(KOKKOS_BACKEND_FLAG) $(BOOSTFLAGS)
 
-<<<<<<< HEAD
 .PHONY: all clean run vector valarray openmp target opencl cilk taskloop tbb pstl rangefor kokkos raja thrust cuda
-=======
-.PHONY: all clean vector valarray openmp target opencl taskloop tbb stl pstl rangefor kokkos raja cuda
->>>>>>> 4243941b
 
 EXTRA=
 ifeq ($(shell uname -s),Darwin)
@@ -110,13 +106,11 @@
 
 cuda: transpose-cuda nstream-cuda
 
-<<<<<<< HEAD
 thrust: transpose-host-thrust transpose-device-thrust
 
 cuda: transpose-cuda
-=======
+
 cublas: transpose-cublas nstream-cublas
->>>>>>> 4243941b
 
 p2p-innerloop-vector: p2p-innerloop-vector-openmp.cc prk_util.h
 	$(CXX) $(CXXFLAGS) $< -o $@
