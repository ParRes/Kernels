--- conflicted
+++ resolved
@@ -29,11 +29,7 @@
 PSTLFLAGS = $(PSTLFLAG) $(BOOSTFLAGS)
 KOKKOSFLAGS = $(KOKKOSFLAG) $(BOOSTFLAGS)
 
-<<<<<<< HEAD
 .PHONY: all clean run vector valarray openmp target opencl cilk tbb pstl rangefor kokkos cuda
-=======
-.PHONY: all clean run vector valarray openmp target opencl cilk tbb pstl rangefor cuda
->>>>>>> 4d2e3141
 
 ifeq ($(shell uname -s),Darwin)
 ifneq ($(CXX),icpc)
