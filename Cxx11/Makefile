include ../common/Cxx11.defs
include ../common/PRKVERSION

CPPFLAGS  = -DPRKVERSION=$(PRKVERSION)

CXXFLAGS  = $(DEFAULT_OPT_FLAGS) $(CPPFLAGS)

# debugging
ifdef VERBOSE
    CXXFLAGS += -DVERBOSE
endif

ifeq ($(USE_PRK_TBB_PARTITIONER),static)
    PRK_TBB_PARTITIONER=1
endif
ifeq ($(USE_PRK_TBB_PARTITIONER),affinity)
    PRK_TBB_PARTITIONER=2
endif
ifeq ($(USE_PRK_TBB_PARTITIONER),simple)
    PRK_TBB_PARTITIONER=3
endif
ifndef PRK_TBB_PARTITIONER
    PRK_TBB_PARTITIONER=0
endif

# Valid choices are OpenMP, Threads, Serial, Cuda
ifdef USE_PRK_KOKKOS_BACKEND
    KOKKOS_BACKEND_FLAG = -DPRK_KOKKOS_BACKEND=$(USE_PRK_KOKKOS_BACKEND)
endif

#ASMFLAGS = -fsource-asm -fverbose-asm -fasm-blocks -fcode-asm
ASMFLAGS = -fverbose-asm

OMPFLAGS = $(OPENMPFLAG) -DUSE_OPENMP
TARGETFLAGS = $(OFFLOADFLAG)
OPENCLFLAGS = $(OPENCLFLAG)
# We do not yet handle all possible exceptions...
#OPENCLFLAGS += -D__CL_ENABLE_EXCEPTIONS
ORNLACCFLAGS = $(ORNLACCFLAG)
TBBFLAGS = $(TBBFLAG) -DUSE_TBB -DPRK_TBB_PARTITIONER=$(PRK_TBB_PARTITIONER)
CBLASFLAGS = $(CBLASFLAG) $(OPENMPFLAG)
BOOSTFLAGS = $(BOOSTFLAG)
RANGEFLAGS = $(RANGEFLAG) -DUSE_RANGES
STLFLAGS = $(STLFLAG) $(RANGEFLAGS)
PSTLFLAGS = $(PSTLFLAG) $(RANGEFLAGS) -DUSE_PSTL
RAJAFLAGS = $(RAJAFLAG) -DUSE_RAJA
THRUSTFLAGS = $(THRUSTFLAG) $(RANGEFLAGS) -DUSE_THRUST
KOKKOSFLAGS = $(KOKKOSFLAG) $(KOKKOS_BACKEND_FLAG) $(RANGEFLAGS) -DUSE_KOKKOS
SYCLFLAGS = $(SYCLFLAG) -DUSE_SYCL -DUSE_2D_INDEXING=0
ORNLACCFLAGS = $(ORNLACCFLAG)

ifdef OCCADIR
  include ${OCCADIR}/scripts/makefile
endif
OCCAFLAGS = -DUSE_OCCA -I${OCCADIR}/include -Wl,-rpath -Wl,${OCCADIR}/lib -L${OCCADIR}/lib -locca

.PHONY: all clean vector valarray openmp target opencl taskloop tbb stl pstl \
	rangefor kokkos raja cuda cublas sycl boost-compute thrust

EXTRA=
ifeq ($(shell uname -s),Darwin)
  ifneq ($(findstring icpc,$(CXX)),icpc)
    EXTRA += target
  endif
else
  EXTRA += target
endif
ifneq ($(findstring pgc++,$(CXX)),pgc++)
  EXTRA += tbb pstl
endif

all: sequential vector valarray openmp taskloop stl rangefor opencl sycl $(EXTRA)

#p2p: p2p-vector p2p-doacross-openmp p2p-hyperplane-openmp p2p-tasks-openmp p2p-openmp-target \
     p2p-innerloop-vector-tbb p2p-vector-raja p2p-vector-tbb p2p-innerloop-opencl p2p-hyperplane-vector-tbb \
     p2p-hyperplane-sycl p2p-hyperplane-vector-ornlacc p2p-tasks-tbb

#stencil: stencil-valarray stencil-vector stencil-vector-async stencil-openmp stencil-openmp-target \
	 stencil-vector-taskloop stencil-vector-stl stencil-vector-pstl stencil-vector-raja \
	 stencil-vector-rangefor stencil-vector-tbb stencil-vector-thread stencil-kokkos stencil-opencl \
	 stencil-cuda

#transpose: transpose-valarray transpose-vector transpose-vector-async transpose-openmp transpose-openmp-target \
	   transpose-vector-taskloop transpose-vector-stl transpose-vector-pstl transpose-vector-raja \
	   transpose-vector-rangefor transpose-vector-tbb transpose-vector-thread transpose-kokkos transpose-opencl

#nstream: nstream-valarray nstream-vector nstream-openmp nstream-openmp-target \
	 nstream-vector-taskloop nstream-vector-stl nstream-vector-pstl nstream-vector-raja \
	 nstream-vector-rangefor nstream-vector-tbb nstream-kokkos nstream-opencl

#dgemm: dgemm-vector dgemm-cblas dgemm-cublas

sequential: p2p stencil transpose nstream dgemm sparse

vector: p2p-vector p2p-hyperplane-vector stencil-vector transpose-vector nstream-vector sparse-vector dgemm-vector \
	transpose-vector-async transpose-vector-thread

valarray: transpose-valarray nstream-valarray

openmp: p2p-hyperplane-openmp p2p-tasks-openmp stencil-openmp transpose-openmp nstream-openmp

target: stencil-openmp-target transpose-openmp-target nstream-openmp-target

taskloop: stencil-vector-taskloop transpose-vector-taskloop nstream-vector-taskloop

opencl: p2p-innerloop-opencl stencil-opencl transpose-opencl nstream-opencl

sycl: nstream-sycl p2p-hyperplane-sycl stencil-sycl transpose-sycl

sycl-usm: nstream-sycl-usm stencil-sycl-usm transpose-sycl-usm

sycl-explicit: nstream-sycl-explicit transpose-sycl-explicit

tbb: p2p-innerloop-vector-tbb p2p-vector-tbb stencil-vector-tbb transpose-vector-tbb nstream-vector-tbb \
     p2p-hyperplane-vector-tbb p2p-tasks-tbb

stl: stencil-vector-stl transpose-vector-stl nstream-vector-stl

pstl: stencil-vector-pstl transpose-vector-pstl nstream-vector-pstl

rangefor: stencil-vector-rangefor transpose-vector-rangefor nstream-vector-rangefor

kokkos: stencil-kokkos transpose-kokkos nstream-kokkos

raja: p2p-vector-raja stencil-vector-raja nstream-vector-raja \
      p2p-raja transpose-raja nstream-raja stencil-raja # transpose-vector-raja

cuda: stencil-cuda transpose-cuda nstream-cuda nstream-cuda-managed

thrust: nstream-host-thrust nstream-device-thrust \
        transpose-host-thrust transpose-device-thrust

cuda: transpose-cuda

cublas: transpose-cublas nstream-cublas dgemm-cublas dgemm-multigpu-cublas dgemm-mpi-cublas

cblas: transpose-cblas dgemm-cblas

occa: transpose-occa nstream-occa

ornlacc: p2p-hyperplane-vector-ornlacc

boost-compute: nstream-vector-boost-compute
# busted
#nstream-valarray-boost-compute

p2p-hyperplane-vector: p2p-hyperplane-openmp.cc prk_util.h
	$(CXX) $(CXXFLAGS) $< -o $@

transpose-opencl: transpose-opencl.cc transpose.cl prk_util.h prk_opencl.h
	$(CXX) $(CXXFLAGS) $< $(OPENCLFLAGS) -o $@

nstream-opencl: nstream-opencl.cc nstream.cl prk_util.h prk_opencl.h
	$(CXX) $(CXXFLAGS) $< $(OPENCLFLAGS) -o $@

%-opencl: %-opencl.cc prk_util.h prk_opencl.h
	$(CXX) $(CXXFLAGS) $< $(OPENCLFLAGS) -o $@

%-sycl: %-sycl.cc prk_util.h
	$(SYCLCXX) $(CPPFLAGS) $(SYCLFLAGS) $< -o $@

%-sycl-usm: %-sycl-usm.cc prk_util.h
	$(SYCLCXX) $(CPPFLAGS) $(SYCLFLAGS) $< -o $@

%-sycl-explicit: %-sycl-explicit.cc prk_util.h
	$(SYCLCXX) $(CPPFLAGS) $(SYCLFLAGS) $< -o $@

%-target: %-target.cc prk_util.h
	$(CXX) $(CXXFLAGS) $< $(OMPFLAGS) $(TARGETFLAGS) -o $@

%-openmp: %-openmp.cc prk_util.h
	$(CXX) $(CXXFLAGS) $< $(OMPFLAGS) -o $@

%-taskloop: %-taskloop.cc prk_util.h
	$(CXX) $(CXXFLAGS) $< $(OMPFLAGS) -o $@

%-tbb: %-tbb.cc prk_util.h
	$(info PRK help: Consider setting USE_PRK_TBB_PARTITIONER={static,affinity,simple} when invoking make)
	$(CXX) $(CXXFLAGS) $< $(TBBFLAGS) -o $@

%-stl: %-pstl.cc prk_util.h
	$(CXX) $(CXXFLAGS) $< $(STLFLAGS) -o $@

%-pstl: %-pstl.cc prk_util.h
	$(CXX) $(CXXFLAGS) $< $(PSTLFLAGS) -o $@

%-rangefor: %-rangefor.cc prk_util.h
	$(CXX) $(CXXFLAGS) $< $(RANGEFLAGS) -o $@

%-boost-compute: %-boost-compute.cc prk_util.h
	$(CXX) $(CXXFLAGS) $< $(BOOSTFLAGS) $(OPENCLFLAGS) -o $@

%-raja: %-raja.cc prk_util.h
	$(CXX) $(CXXFLAGS) $< $(RAJAFLAGS) -o $@

ifeq ($(PRK_KOKKOS_BACKEND),Cuda)
%-kokkos: %-kokkos.cc prk_util.h
	${KOKKOSDIR}/bin/nvcc_wrapper $(CPPFLAGS) $(CUDAFLAGS) $< $(KOKKOSFLAG) -DUSE_KOKKOS -DPRK_KOKKOS_BACKEND=Cuda -o $@
else
%-kokkos: %-kokkos.cc prk_util.h
	$(info PRK help: Set USE_PRK_KOKKOS_BACKEND={Threads,Serial,Cuda} when invoking make to not use OpenMP)
	$(CXX) $(CXXFLAGS) $< $(KOKKOSFLAGS) -o $@
endif

# for host execution
%-thrust: %-thrust.cc prk_util.h
	$(CXX) $(CXXFLAGS) $< $(THRUSTFLAGS) -o $@

# for device execution (must compiler as .cu)
%-thrust: %-thrust.cu prk_util.h
	$(NVCC) $(CUDAFLAGS) $(CPPFLAGS) $< $(THRUSTFLAGS) -o $@

%-cuda: %-cuda.cu prk_util.h prk_cuda.h
	$(NVCC) $(CUDAFLAGS) $(CPPFLAGS) $< -o $@

<<<<<<< HEAD
%-cuda-managed: %-cuda-managed.cu prk_util.h prk_cuda.h
	$(NVCC) $(CUDAFLAGS) $(CPPFLAGS) $< -o $@
=======
%-mpi-cublas: %-mpi-cublas.cu prk_util.h prk_cuda.h prk_mpi.h
	$(NVCC) $(CUDAFLAGS) $(CPPFLAGS) $< -lcublas $(MPIFLAGS) -o $@
>>>>>>> 6fc7fcf9

%-cublas: %-cublas.cu prk_util.h prk_cuda.h
	$(NVCC) $(CUDAFLAGS) $(CPPFLAGS) $< -lcublas -o $@

%-cblas: %-cblas.cc prk_util.h
	$(CXX) $(CXXFLAGS) $< $(CBLASFLAGS) -o $@

%-occa: %-occa.cc prk_util.h
	$(info PRK help: Set OCCA_CXX=$(firstword $(CXX)) to use that compiler for OKL files.)
	$(CXX) $(CXXFLAGS) $< $(OCCAFLAGS) -o $@

%-ornlacc: %-ornlacc.cc prk_util.h
	$(CXX) $(CXXFLAGS) $< $(ORNLACCFLAGS) -o $@

%: %.cc prk_util.h
	$(CXX) $(CXXFLAGS) $< -o $@

%-raja.s: %-raja.cc prk_util.h
	$(CXX) $(CXXFLAGS) $(ASMFLAGS) -S $< $(RAJAFLAGS) -o $@

%.s: %.cc prk_util.h
	$(CXX) $(CXXFLAGS) $(ASMFLAGS) -S $< -o $@

clean:
	-rm -f *.o
	-rm -f *.s
	-rm -f *.ll # Coriander
	-rm -f pgipar* # PGI?
	-rm -f *.optrpt
	-rm -f *.dwarf
	-rm -rf *.dSYM # Mac
	-rm -f nstream transpose stencil p2p sparse dgemm
	-rm -f *-vector
	-rm -f *-valarray
	-rm -f *-openmp
	-rm -f *-target
	-rm -f *-taskloop
	-rm -f *-opencl
	-rm -f *-sycl
	-rm -f *-sycl-explicit
	-rm -f *-sycl-usm
	-rm -f *-tbb
	-rm -f *-stl
	-rm -f *-pstl
	-rm -f *-rangefor
	-rm -f *-raja
	-rm -f *-kokkos
	-rm -f *-thrust
	-rm -f *-cuda
	-rm -f *-cublas
	-rm -f *-cblas
	-rm -f *-occa
	-rm -f *-boost-compute
	-rm -f *-ornlacc
	-rm -f transpose-vector-async transpose-vector-thread

cleancl:
	-rm -f star[123456789].cl
	-rm -f grid[123456789].cl<|MERGE_RESOLUTION|>--- conflicted
+++ resolved
@@ -213,13 +213,11 @@
 %-cuda: %-cuda.cu prk_util.h prk_cuda.h
 	$(NVCC) $(CUDAFLAGS) $(CPPFLAGS) $< -o $@
 
-<<<<<<< HEAD
 %-cuda-managed: %-cuda-managed.cu prk_util.h prk_cuda.h
 	$(NVCC) $(CUDAFLAGS) $(CPPFLAGS) $< -o $@
-=======
+
 %-mpi-cublas: %-mpi-cublas.cu prk_util.h prk_cuda.h prk_mpi.h
 	$(NVCC) $(CUDAFLAGS) $(CPPFLAGS) $< -lcublas $(MPIFLAGS) -o $@
->>>>>>> 6fc7fcf9
 
 %-cublas: %-cublas.cu prk_util.h prk_cuda.h
 	$(NVCC) $(CUDAFLAGS) $(CPPFLAGS) $< -lcublas -o $@
