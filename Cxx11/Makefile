include ../common/Cxx11.defs
include ../common/PRKVERSION

CPPFLAGS  = -DPRKVERSION=$(PRKVERSION)

CXXFLAGS  = $(DEFAULT_OPT_FLAGS) $(CPPFLAGS)

# debugging
ifdef VERBOSE
    CXXFLAGS += -DVERBOSE
endif

ifeq ($(USE_PRK_TBB_PARTITIONER),static)
    PRK_TBB_PARTITIONER=1
endif
ifeq ($(USE_PRK_TBB_PARTITIONER),affinity)
    PRK_TBB_PARTITIONER=2
endif
ifeq ($(USE_PRK_TBB_PARTITIONER),simple)
    PRK_TBB_PARTITIONER=3
endif
ifndef PRK_TBB_PARTITIONER
    PRK_TBB_PARTITIONER=0
endif

# Valid choices are OpenMP, Threads, Serial, Cuda
ifdef USE_PRK_KOKKOS_BACKEND
    KOKKOS_BACKEND_FLAG = -DPRK_KOKKOS_BACKEND=$(USE_PRK_KOKKOS_BACKEND)
endif

#ASMFLAGS = -fsource-asm -fverbose-asm -fasm-blocks -fcode-asm
ASMFLAGS = -fverbose-asm

OMPFLAGS = $(OPENMPFLAG) -DUSE_OPENMP
TARGETFLAGS = $(OFFLOADFLAG)
OPENCLFLAGS = $(OPENCLFLAG)
# We do not yet handle all possible exceptions...
#OPENCLFLAGS += -D__CL_ENABLE_EXCEPTIONS
SYCLFLAGS = $(SYCLFLAG) -DUSE_SYCL -DUSE_2D_INDEXING=0
ORNLACCFLAGS = $(ORNLACCFLAG)
TBBFLAGS = $(TBBFLAG) -DUSE_TBB -DPRK_TBB_PARTITIONER=$(PRK_TBB_PARTITIONER)
CBLASFLAGS = $(CBLASFLAG) $(OPENMPFLAG)
BOOSTFLAGS = $(BOOSTFLAG) -DUSE_BOOST
RANGEFLAGS = $(RANGEFLAG) -DUSE_RANGES
STLFLAGS = $(STLFLAG) $(RANGEFLAGS)
PSTLFLAGS = $(PSTLFLAG) $(RANGEFLAGS) -DUSE_PSTL
RAJAFLAGS = $(RAJAFLAG) -DUSE_RAJA
THRUSTFLAGS = $(THRUSTFLAG) $(RANGEFLAGS) -DUSE_THRUST
KOKKOSFLAGS = $(KOKKOSFLAG) $(KOKKOS_BACKEND_FLAG) $(RANGEFLAGS) -DUSE_KOKKOS
ORNLACCFLAGS = $(ORNLACCFLAG)

ifdef OCCADIR
  include ${OCCADIR}/scripts/makefile
endif
OCCAFLAGS = -DUSE_OCCA -I${OCCADIR}/include -Wl,-rpath -Wl,${OCCADIR}/lib -L${OCCADIR}/lib -locca

.PHONY: all clean vector valarray openmp target opencl taskloop tbb stl pstl \
	rangefor kokkos raja cuda cublas sycl boost-compute thrust

EXTRA=
ifeq ($(shell uname -s),Darwin)
  ifneq ($(findstring icpc,$(CXX)),icpc)
    EXTRA += target
  endif
else
  EXTRA += target
endif

<<<<<<< HEAD
all: vector valarray openmp taskloop tbb stl pstl rangefor raja kokkos opencl $(EXTRA)
=======
all: vector valarray openmp taskloop tbb stl pstl rangefor raja kokkos opencl sycl boost-compute $(EXTRA)
>>>>>>> ec0919f6

p2p: p2p-vector p2p-doacross-vector-openmp p2p-hyperplane-vector-openmp p2p-tasks-openmp p2p-openmp-target \
     p2p-innerloop-vector-tbb p2p-vector-raja p2p-vector-tbb p2p-innerloop-opencl p2p-hyperplane-vector-tbb \
     p2p-hyperplane-sycl p2p-hyperplane-vector-ornlacc p2p-tasks-tbb

stencil: stencil-valarray stencil-vector stencil-vector-async stencil-vector-openmp stencil-openmp-target \
	 stencil-vector-taskloop stencil-vector-stl stencil-vector-pstl stencil-vector-raja \
	 stencil-vector-rangefor stencil-vector-tbb stencil-vector-thread stencil-kokkos stencil-opencl \
	 stencil-cuda

transpose: transpose-valarray transpose-vector transpose-vector-async transpose-vector-openmp transpose-openmp-target \
	   transpose-vector-taskloop transpose-vector-stl transpose-vector-pstl transpose-vector-raja \
	   transpose-vector-rangefor transpose-vector-tbb transpose-vector-thread transpose-kokkos transpose-opencl

nstream: nstream-valarray nstream-vector nstream-vector-openmp nstream-openmp-target \
	 nstream-vector-taskloop nstream-vector-stl nstream-vector-pstl nstream-vector-raja \
	 nstream-vector-rangefor nstream-vector-tbb nstream-kokkos nstream-opencl

dgemm: dgemm-vector dgemm-cblas dgemm-cublas

vector: p2p-vector p2p-hyperplane-vector stencil-vector transpose-vector nstream-vector sparse-vector dgemm-vector \
	transpose-vector-async transpose-vector-thread

valarray: transpose-valarray nstream-valarray

openmp: p2p-hyperplane-vector-openmp p2p-tasks-openmp stencil-vector-openmp transpose-vector-openmp nstream-vector-openmp

target: stencil-openmp-target transpose-openmp-target nstream-openmp-target

taskloop: stencil-vector-taskloop transpose-vector-taskloop nstream-vector-taskloop

opencl: p2p-innerloop-opencl stencil-opencl transpose-opencl nstream-opencl

sycl: p2p-hyperplane-sycl stencil-sycl transpose-sycl nstream-sycl

tbb: p2p-innerloop-vector-tbb p2p-vector-tbb stencil-vector-tbb transpose-vector-tbb nstream-vector-tbb \
     p2p-hyperplane-vector-tbb p2p-tasks-tbb

stl: stencil-vector-stl transpose-vector-stl nstream-vector-stl

pstl: stencil-vector-pstl transpose-vector-pstl nstream-vector-pstl

rangefor: stencil-vector-rangefor transpose-vector-rangefor nstream-vector-rangefor

kokkos: stencil-kokkos transpose-kokkos nstream-kokkos

raja: p2p-vector-raja stencil-vector-raja transpose-vector-raja nstream-vector-raja

cuda: stencil-cuda transpose-cuda nstream-cuda

<<<<<<< HEAD
cublas: transpose-cublas nstream-cublas dgemm-cublas
=======
thrust: nstream-host-thrust nstream-device-thrust \
        transpose-host-thrust transpose-device-thrust

cuda: transpose-cuda

cublas: transpose-cublas nstream-cublas dgemm-cublas

cblas: transpose-cblas dgemm-cblas
>>>>>>> ec0919f6

occa: transpose-occa nstream-occa

ornlacc: p2p-hyperplane-vector-ornlacc

boost-compute: nstream-vector-boost-compute
# busted
#nstream-valarray-boost-compute

p2p-hyperplane-vector: p2p-hyperplane-vector-openmp.cc prk_util.h
	$(CXX) $(CXXFLAGS) $< -o $@

transpose-opencl: transpose-opencl.cc transpose.cl prk_util.h prk_opencl.h
	$(CXX) $(CXXFLAGS) $< $(OPENCLFLAGS) -o $@

nstream-opencl: nstream-opencl.cc nstream.cl prk_util.h prk_opencl.h
	$(CXX) $(CXXFLAGS) $< $(OPENCLFLAGS) -o $@

%-opencl: %-opencl.cc prk_util.h prk_opencl.h
	$(CXX) $(CXXFLAGS) $< $(OPENCLFLAGS) -o $@

%-sycl: %-sycl.cc prk_util.h
	$(SYCLCXX) $(CPPFLAGS) $(SYCLFLAGS) $< -o $@

%-target: %-target.cc prk_util.h
	$(CXX) $(CXXFLAGS) $< $(OMPFLAGS) $(TARGETFLAGS) -o $@

%-openmp: %-openmp.cc prk_util.h
	$(CXX) $(CXXFLAGS) $< $(OMPFLAGS) -o $@

%-taskloop: %-taskloop.cc prk_util.h
	$(CXX) $(CXXFLAGS) $< $(OMPFLAGS) -o $@

%-tbb: %-tbb.cc prk_util.h
	$(info PRK help: Consider setting USE_PRK_TBB_PARTITIONER={static,affinity,simple} when invoking make)
	$(CXX) $(CXXFLAGS) $< $(TBBFLAGS) -o $@

%-stl: %-pstl.cc prk_util.h
	$(CXX) $(CXXFLAGS) $< $(STLFLAGS) -o $@

%-pstl: %-pstl.cc prk_util.h
	$(CXX) $(CXXFLAGS) $< $(PSTLFLAGS) -o $@

%-rangefor: %-rangefor.cc prk_util.h
	$(CXX) $(CXXFLAGS) $< $(RANGEFLAGS) -o $@

%-boost-compute: %-boost-compute.cc prk_util.h
	$(CXX) $(CXXFLAGS) $< $(BOOSTFLAGS) $(OPENCLFLAGS) -o $@

%-raja: %-raja.cc prk_util.h
	$(CXX) $(CXXFLAGS) $< $(RAJAFLAGS) -o $@

%-kokkos: %-kokkos.cc prk_util.h
	$(info PRK help: Set USE_PRK_KOKKOS_BACKEND={Threads,Serial,Cuda} when invoking make to not use OpenMP)
	$(CXX) $(CXXFLAGS) $< $(KOKKOSFLAGS) -o $@

# for host execution
%-thrust: %-thrust.cc prk_util.h
	$(CXX) $(CXXFLAGS) $< $(THRUSTFLAGS) -o $@

# for device execution (must compiler as .cu)
%-thrust: %-thrust.cu prk_util.h
	$(NVCC) $(CUDAFLAGS) $(CPPFLAGS) $< $(THRUSTFLAGS) -o $@

%-cuda: %-cuda.cu prk_util.h prk_cuda.h
	$(NVCC) $(CUDAFLAGS) $(CPPFLAGS) $< -o $@

%-cublas: %-cublas.cu prk_util.h prk_cuda.h
	$(NVCC) $(CUDAFLAGS) $(CPPFLAGS) $< -lcublas -o $@

%-cblas: %-cblas.cc prk_util.h
	$(CXX) $(CXXFLAGS) $< $(CBLASFLAGS) -o $@

%-occa: %-occa.cc prk_util.h
	$(info PRK help: Set OCCA_CXX=$(firstword $(CXX)) to use that compiler for OKL files.)
	$(CXX) $(CXXFLAGS) $< $(OCCAFLAGS) -o $@

%-ornlacc: %-ornlacc.cc prk_util.h
	$(CXX) $(CXXFLAGS) $< $(ORNLACCFLAGS) -o $@

%: %.cc prk_util.h
	$(CXX) $(CXXFLAGS) $< -o $@

%-raja.s: %-raja.cc prk_util.h
	$(CXX) $(CXXFLAGS) $(ASMFLAGS) -S $< $(RAJAFLAGS) -o $@

%.s: %.cc prk_util.h
	$(CXX) $(CXXFLAGS) $(ASMFLAGS) -S $< -o $@

clean:
	-rm -f *.o
	-rm -f *.s
	-rm -f *.ll # Coriander
	-rm -f *.optrpt
	-rm -f *.dwarf
	-rm -rf *.dSYM # Mac
	-rm -f *-vector
	-rm -f *-valarray
	-rm -f *-openmp
	-rm -f *-target
	-rm -f *-taskloop
	-rm -f *-opencl
	-rm -f *-sycl
	-rm -f *-tbb
	-rm -f *-stl
	-rm -f *-pstl
	-rm -f *-rangefor
	-rm -f *-raja
	-rm -f *-kokkos
	-rm -f *-thrust
	-rm -f *-cuda
	-rm -f *-cublas
	-rm -f *-cblas
	-rm -f *-occa
	-rm -f *-boost-compute
	-rm -f *-ornlacc
	-rm -f transpose-vector-async transpose-vector-thread

cleancl:
	-rm -f star[123456789].cl
	-rm -f grid[123456789].cl<|MERGE_RESOLUTION|>--- conflicted
+++ resolved
@@ -66,11 +66,7 @@
   EXTRA += target
 endif
 
-<<<<<<< HEAD
 all: vector valarray openmp taskloop tbb stl pstl rangefor raja kokkos opencl $(EXTRA)
-=======
-all: vector valarray openmp taskloop tbb stl pstl rangefor raja kokkos opencl sycl boost-compute $(EXTRA)
->>>>>>> ec0919f6
 
 p2p: p2p-vector p2p-doacross-vector-openmp p2p-hyperplane-vector-openmp p2p-tasks-openmp p2p-openmp-target \
      p2p-innerloop-vector-tbb p2p-vector-raja p2p-vector-tbb p2p-innerloop-opencl p2p-hyperplane-vector-tbb \
@@ -121,18 +117,14 @@
 
 cuda: stencil-cuda transpose-cuda nstream-cuda
 
-<<<<<<< HEAD
 cublas: transpose-cublas nstream-cublas dgemm-cublas
-=======
+
 thrust: nstream-host-thrust nstream-device-thrust \
         transpose-host-thrust transpose-device-thrust
 
 cuda: transpose-cuda
 
-cublas: transpose-cublas nstream-cublas dgemm-cublas
-
 cblas: transpose-cblas dgemm-cblas
->>>>>>> ec0919f6
 
 occa: transpose-occa nstream-occa
 
