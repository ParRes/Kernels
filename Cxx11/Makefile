--- conflicted
+++ resolved
@@ -48,19 +48,14 @@
 KOKKOSFLAGS = $(KOKKOSFLAG) $(KOKKOS_BACKEND_FLAG) $(BOOSTFLAGS)
 ORNLACCFLAGS = $(ORNLACCFLAG)
 
-.PHONY: all clean vector valarray openmp target opencl taskloop tbb stl pstl rangefor kokkos raja cuda thrust
-
 ifdef OCCADIR
   include ${OCCADIR}/scripts/makefile
 endif
 OCCAFLAGS = -DUSE_OCCA -I${OCCADIR}/include -Wl,-rpath -Wl,${OCCADIR}/lib -L${OCCADIR}/lib -locca
 
-<<<<<<< HEAD
-=======
 .PHONY: all clean vector valarray openmp target opencl taskloop tbb stl pstl \
-	rangefor kokkos raja cuda cublas sycl boost-compute
-
->>>>>>> a6d234dc
+	rangefor kokkos raja cuda cublas sycl boost-compute thrust
+
 EXTRA=
 ifeq ($(shell uname -s),Darwin)
   ifneq ($(findstring icpc,$(CXX)),icpc)
