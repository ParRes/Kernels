--- conflicted
+++ resolved
@@ -69,11 +69,7 @@
   EXTRA += tbb pstl
 endif
 
-<<<<<<< HEAD
-all: vector valarray openmp taskloop tbb stl pstl rangefor raja kokkos opencl $(EXTRA)
-=======
 all: sequential vector valarray openmp taskloop stl rangefor kokkos opencl sycl boost-compute $(EXTRA) # raja
->>>>>>> 0f390e9c
 
 #p2p: p2p-vector p2p-doacross-openmp p2p-hyperplane-openmp p2p-tasks-openmp p2p-openmp-target \
      p2p-innerloop-vector-tbb p2p-vector-raja p2p-vector-tbb p2p-innerloop-opencl p2p-hyperplane-vector-tbb \
