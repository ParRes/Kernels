///
/// Copyright (c) 2017, Intel Corporation
///
/// Redistribution and use in source and binary forms, with or without
/// modification, are permitted provided that the following conditions
/// are met:
///
/// * Redistributions of source code must retain the above copyright
///       notice, this list of conditions and the following disclaimer.
/// * Redistributions in binary form must reproduce the above
///       copyright notice, this list of conditions and the following
///       disclaimer in the documentation and/or other materials provided
///       with the distribution.
/// * Neither the name of Intel Corporation nor the names of its
///       contributors may be used to endorse or promote products
///       derived from this software without specific prior written
///       permission.
///
/// THIS SOFTWARE IS PROVIDED BY THE COPYRIGHT HOLDERS AND CONTRIBUTORS
/// "AS IS" AND ANY EXPRESS OR IMPLIED WARRANTIES, INCLUDING, BUT NOT
/// LIMITED TO, THE IMPLIED WARRANTIES OF MERCHANTABILITY AND FITNESS
/// FOR A PARTICULAR PURPOSE ARE DISCLAIMED. IN NO EVENT SHALL THE
/// COPYRIGHT OWNER OR CONTRIBUTORS BE LIABLE FOR ANY DIRECT, INDIRECT,
/// INCIDENTAL, SPECIAL, EXEMPLARY, OR CONSEQUENTIAL DAMAGES (INCLUDING,
/// BUT NOT LIMITED TO, PROCUREMENT OF SUBSTITUTE GOODS OR SERVICES;
/// LOSS OF USE, DATA, OR PROFITS; OR BUSINESS INTERRUPTION) HOWEVER
/// CAUSED AND ON ANY THEORY OF LIABILITY, WHETHER IN CONTRACT, STRICT
/// LIABILITY, OR TORT (INCLUDING NEGLIGENCE OR OTHERWISE) ARISING IN
/// ANY WAY OUT OF THE USE OF THIS SOFTWARE, EVEN IF ADVISED OF THE
/// POSSIBILITY OF SUCH DAMAGE.

//////////////////////////////////////////////////////////////////////
///
/// NAME:    nstream
///
/// PURPOSE: To compute memory bandwidth when adding a vector of a given
///          number of double precision values to the scalar multiple of
///          another vector of the same length, and storing the result in
///          a third vector.
///
/// USAGE:   The program takes as input the number
///          of iterations to loop over the triad vectors, the length of the
///          vectors, and the offset between vectors
///
///          <progname> <# iterations> <vector length> <offset>
///
///          The output consists of diagnostics to make sure the
///          algorithm worked, and of timing statistics.
///
/// NOTES:   Bandwidth is determined as the number of words read, plus the
///          number of words written, times the size of the words, divided
///          by the execution time. For a vector length of N, the total
///          number of words read and written is 4*N*sizeof(double).
///
///
/// HISTORY: This code is loosely based on the Stream benchmark by John
///          McCalpin, but does not follow all the Stream rules. Hence,
///          reported results should not be associated with Stream in
///          external publications
///
///          Converted to C++11 by Jeff Hammond, November 2017.
///
//////////////////////////////////////////////////////////////////////

#include "CL/sycl.hpp"

#include "prk_util.h"

// need to declare kernel class as template
// to prevent name mangling conflict below
template <typename T> class nstream;

template <typename T>
void run(cl::sycl::queue & q, int iterations, size_t length)
{
  //////////////////////////////////////////////////////////////////////
  // Allocate space and perform the computation
  //////////////////////////////////////////////////////////////////////

  double nstream_time(0);

<<<<<<< HEAD
  std::vector<T> h_A(length);
  std::vector<T> h_B(length);
  std::vector<T> h_C(length);
=======
  std::vector<T> h_A(length,0);
  std::vector<T> h_B(length,2);
  std::vector<T> h_C(length,2);
>>>>>>> 0f390e9c

  auto range = prk::range(static_cast<size_t>(0), length);

  const T scalar(3);

  try {

    cl::sycl::buffer<T> d_A { h_A.data(), h_A.size() };
    cl::sycl::buffer<T> d_B { h_B.data(), h_B.size() };
    cl::sycl::buffer<T> d_C { h_C.data(), h_C.size() };

    for (int iter = 0; iter<=iterations; ++iter) {

      if (iter==1) nstream_time = prk::wtime();

      q.submit([&](cl::sycl::handler& h) {

        auto A = d_A.template get_access<cl::sycl::access::mode::read_write>(h);
        auto B = d_B.template get_access<cl::sycl::access::mode::read>(h);
        auto C = d_C.template get_access<cl::sycl::access::mode::read>(h);

        h.parallel_for<class nstream<T>>(cl::sycl::range<1>{length}, [=] (cl::sycl::item<1> i) {
            A[i] += B[i] + scalar * C[i];
        });
      });
      q.wait();
    }

    // Stop timer before buffer+accessor destructors fire,
    // since that will move data, and we do not time that
    // for other device-oriented programming models.
    nstream_time = prk::wtime() - nstream_time;
  }
  catch (cl::sycl::exception e) {
    std::cout << e.what() << std::endl;
    return;
  }
<<<<<<< HEAD
=======
  catch (std::exception e) {
    std::cout << e.what() << std::endl;
    return;
  }
>>>>>>> 0f390e9c

  //////////////////////////////////////////////////////////////////////
  /// Analyze and output results
  //////////////////////////////////////////////////////////////////////

  T ar(0);
  T br(2);
  T cr(2);
  for (int i=0; i<=iterations; ++i) {
      ar += br + scalar * cr;
  }

  ar *= length;

  double asum(0);
  for (size_t i=0; i<length; ++i) {
      asum += std::fabs(h_A[i]);
  }

  const double epsilon(1.e-8);
  if (std::fabs(ar-asum)/asum > epsilon) {
      std::cout << "Failed Validation on output array\n"
                << "       Expected checksum: " << ar << "\n"
                << "       Observed checksum: " << asum << std::endl;
      std::cout << "ERROR: solution did not validate" << std::endl;
  } else {
      std::cout << "Solution validates" << std::endl;
      double avgtime = nstream_time/iterations;
      double nbytes = 4.0 * length * sizeof(T);
      std::cout << 8*sizeof(T) << "B "
                << "Rate (MB/s): " << 1.e-6*nbytes/avgtime
                << " Avg time (s): " << avgtime << std::endl;
  }
}

int main(int argc, char * argv[])
{
  std::cout << "Parallel Research Kernels version " << PRKVERSION << std::endl;
  std::cout << "C++11/SYCL STREAM triad: A = B + scalar * C" << std::endl;

  //////////////////////////////////////////////////////////////////////
  /// Read and test input parameters
  //////////////////////////////////////////////////////////////////////

  int iterations, offset;
  size_t length;
  try {
      if (argc < 3) {
        throw "Usage: <# iterations> <vector length>";
      }

      iterations  = std::atoi(argv[1]);
      if (iterations < 1) {
        throw "ERROR: iterations must be >= 1";
      }

      length = std::atol(argv[2]);
      if (length <= 0) {
        throw "ERROR: vector length must be positive";
      }

      offset = (argc>3) ? std::atoi(argv[3]) : 0;
      if (length <= 0) {
        throw "ERROR: offset must be nonnegative";
      }
  }
  catch (const char * e) {
    std::cout << e << std::endl;
    return 1;
  }

  std::cout << "Number of iterations = " << iterations << std::endl;
  std::cout << "Vector length        = " << length << std::endl;
  std::cout << "Offset               = " << offset << std::endl;

  //////////////////////////////////////////////////////////////////////
  /// Setup SYCL environment
  //////////////////////////////////////////////////////////////////////

  try {

    if (1) {
        cl::sycl::queue host(cl::sycl::host_selector{});
<<<<<<< HEAD
        auto device      = host.get_device();
        auto platform    = device.get_platform();
        std::cout << "SYCL Device:   " << device.get_info<cl::sycl::info::device::name>() << std::endl;
        std::cout << "SYCL Platform: " << platform.get_info<cl::sycl::info::platform::name>() << std::endl;
=======
#ifndef TRISYCL
        auto device      = host.get_device();
        std::cout << "SYCL Device:   " << device.get_info<cl::sycl::info::device::name>() << std::endl;
        auto platform    = device.get_platform();
        std::cout << "SYCL Platform: " << platform.get_info<cl::sycl::info::platform::name>() << std::endl;
#endif
>>>>>>> 0f390e9c

        run<float>(host, iterations, length);
        run<double>(host, iterations, length);
    }

    // CPU requires spir64 target
    if (1) {
        cl::sycl::queue cpu(cl::sycl::cpu_selector{});
<<<<<<< HEAD
        auto device      = cpu.get_device();
        auto platform    = device.get_platform();
        std::cout << "SYCL Device:   " << device.get_info<cl::sycl::info::device::name>() << std::endl;
        std::cout << "SYCL Platform: " << platform.get_info<cl::sycl::info::platform::name>() << std::endl;
        //std::cout << "cl_khr_spir:   " << device.has_extension(cl::sycl::string_class("cl_khr_spir")) << std::endl;

        run<float>(cpu, iterations, length);
        run<double>(cpu, iterations, length);
    }

    // NVIDIA GPU requires ptx64 target and does not work very well
    if (0) {
        cl::sycl::queue gpu(cl::sycl::gpu_selector{});
        auto device      = gpu.get_device();
        auto platform    = device.get_platform();
        std::cout << "SYCL Device:   " << device.get_info<cl::sycl::info::device::name>() << std::endl;
        std::cout << "SYCL Platform: " << platform.get_info<cl::sycl::info::platform::name>() << std::endl;
        //std::cout << "cl_khr_spir:   " << device.has_extension(cl::sycl::string_class("cl_khr_spir")) << std::endl;

        run<float>(gpu, iterations, length);
        run<double>(gpu, iterations, length);
=======
#ifndef TRISYCL
        auto device      = cpu.get_device();
        std::cout << "SYCL Device:   " << device.get_info<cl::sycl::info::device::name>() << std::endl;
        auto platform    = device.get_platform();
        std::cout << "SYCL Platform: " << platform.get_info<cl::sycl::info::platform::name>() << std::endl;
        bool has_spir = device.has_extension(cl::sycl::string_class("cl_khr_spir"));
#else
        bool has_spir = true; // ?
#endif
        if (has_spir) {
          run<float>(cpu, iterations, length);
          run<double>(cpu, iterations, length);
        }
    }

    // NVIDIA GPU requires ptx64 target and does not work very well
    if (1) {
        cl::sycl::queue gpu(cl::sycl::gpu_selector{});
#ifndef TRISYCL
        auto device      = gpu.get_device();
        std::cout << "SYCL Device:   " << device.get_info<cl::sycl::info::device::name>() << std::endl;
        auto platform    = device.get_platform();
        std::cout << "SYCL Platform: " << platform.get_info<cl::sycl::info::platform::name>() << std::endl;
        bool has_spir = device.has_extension(cl::sycl::string_class("cl_khr_spir"));
#else
        bool has_spir = true; // ?
#endif
        if (has_spir) {
          run<float>(gpu, iterations, length);
          run<double>(gpu, iterations, length);
        } else {
          std::cout << "SYCL GPU device lacks SPIR-V support." << std::endl;
#ifdef __COMPUTECPP__
          std::cout << "You are using ComputeCpp so we will try it anyways..." << std::endl;
          run<float>(gpu, iterations, length);
          run<double>(gpu, iterations, length);
#endif
        }
>>>>>>> 0f390e9c
    }
  }
  catch (cl::sycl::exception e) {
    std::cout << e.what() << std::endl;
  }
  catch (std::exception e) {
    std::cout << e.what() << std::endl;
  }

  return 0;
}

<|MERGE_RESOLUTION|>--- conflicted
+++ resolved
@@ -79,15 +79,9 @@
 
   double nstream_time(0);
 
-<<<<<<< HEAD
-  std::vector<T> h_A(length);
-  std::vector<T> h_B(length);
-  std::vector<T> h_C(length);
-=======
   std::vector<T> h_A(length,0);
   std::vector<T> h_B(length,2);
   std::vector<T> h_C(length,2);
->>>>>>> 0f390e9c
 
   auto range = prk::range(static_cast<size_t>(0), length);
 
@@ -125,13 +119,10 @@
     std::cout << e.what() << std::endl;
     return;
   }
-<<<<<<< HEAD
-=======
   catch (std::exception e) {
     std::cout << e.what() << std::endl;
     return;
   }
->>>>>>> 0f390e9c
 
   //////////////////////////////////////////////////////////////////////
   /// Analyze and output results
@@ -215,19 +206,12 @@
 
     if (1) {
         cl::sycl::queue host(cl::sycl::host_selector{});
-<<<<<<< HEAD
-        auto device      = host.get_device();
-        auto platform    = device.get_platform();
-        std::cout << "SYCL Device:   " << device.get_info<cl::sycl::info::device::name>() << std::endl;
-        std::cout << "SYCL Platform: " << platform.get_info<cl::sycl::info::platform::name>() << std::endl;
-=======
 #ifndef TRISYCL
         auto device      = host.get_device();
         std::cout << "SYCL Device:   " << device.get_info<cl::sycl::info::device::name>() << std::endl;
         auto platform    = device.get_platform();
         std::cout << "SYCL Platform: " << platform.get_info<cl::sycl::info::platform::name>() << std::endl;
 #endif
->>>>>>> 0f390e9c
 
         run<float>(host, iterations, length);
         run<double>(host, iterations, length);
@@ -236,7 +220,6 @@
     // CPU requires spir64 target
     if (1) {
         cl::sycl::queue cpu(cl::sycl::cpu_selector{});
-<<<<<<< HEAD
         auto device      = cpu.get_device();
         auto platform    = device.get_platform();
         std::cout << "SYCL Device:   " << device.get_info<cl::sycl::info::device::name>() << std::endl;
@@ -245,33 +228,6 @@
 
         run<float>(cpu, iterations, length);
         run<double>(cpu, iterations, length);
-    }
-
-    // NVIDIA GPU requires ptx64 target and does not work very well
-    if (0) {
-        cl::sycl::queue gpu(cl::sycl::gpu_selector{});
-        auto device      = gpu.get_device();
-        auto platform    = device.get_platform();
-        std::cout << "SYCL Device:   " << device.get_info<cl::sycl::info::device::name>() << std::endl;
-        std::cout << "SYCL Platform: " << platform.get_info<cl::sycl::info::platform::name>() << std::endl;
-        //std::cout << "cl_khr_spir:   " << device.has_extension(cl::sycl::string_class("cl_khr_spir")) << std::endl;
-
-        run<float>(gpu, iterations, length);
-        run<double>(gpu, iterations, length);
-=======
-#ifndef TRISYCL
-        auto device      = cpu.get_device();
-        std::cout << "SYCL Device:   " << device.get_info<cl::sycl::info::device::name>() << std::endl;
-        auto platform    = device.get_platform();
-        std::cout << "SYCL Platform: " << platform.get_info<cl::sycl::info::platform::name>() << std::endl;
-        bool has_spir = device.has_extension(cl::sycl::string_class("cl_khr_spir"));
-#else
-        bool has_spir = true; // ?
-#endif
-        if (has_spir) {
-          run<float>(cpu, iterations, length);
-          run<double>(cpu, iterations, length);
-        }
     }
 
     // NVIDIA GPU requires ptx64 target and does not work very well
@@ -297,7 +253,6 @@
           run<double>(gpu, iterations, length);
 #endif
         }
->>>>>>> 0f390e9c
     }
   }
   catch (cl::sycl::exception e) {
