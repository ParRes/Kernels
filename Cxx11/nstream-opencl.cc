--- conflicted
+++ resolved
@@ -69,11 +69,6 @@
 {
   auto precision = (sizeof(T)==8) ? 64 : 32;
   auto kfile = "nstream"+std::to_string(precision)+".cl";
-
-<<<<<<< HEAD
-=======
-  auto kfile = "nstream"+std::to_string(precision)+".cl";
->>>>>>> 9002ac6e
   cl::Program program(context, prk::opencl::loadProgram(kfile), true);
 
   cl_int err = CL_SUCCESS;
@@ -198,45 +193,6 @@
 
   std::vector<cl::Platform> platforms;
   cl::Platform::get(&platforms);
-<<<<<<< HEAD
-  for (auto i : platforms) {
-      std::cout << "CL_PLATFORM_NAME=" << i.getInfo<CL_PLATFORM_NAME>() << "\n";
-      std::cout << "CL_PLATFORM_VENDOR=" << i.getInfo<CL_PLATFORM_VENDOR>() << "\n";
-
-      std::vector<cl::Device> devices;
-      i.getDevices(CL_DEVICE_TYPE_ALL, &devices);
-      for (auto j : devices) {
-          std::cout << "   CL_DEVICE_NAME="                << j.getInfo<CL_DEVICE_NAME>()      << "\n";
-          std::cout << "   CL_DEVICE_VENDOR="              << j.getInfo<CL_DEVICE_VENDOR>()    << "\n";
-          std::cout << "   CL_DEVICE_AVAILABLE="           << j.getInfo<CL_DEVICE_AVAILABLE>() << "\n";
-          auto t = j.getInfo<CL_DEVICE_TYPE>();
-          std::string s;
-          switch (t) {
-              case CL_DEVICE_TYPE_CPU:         s="CPU"; break;
-              case CL_DEVICE_TYPE_GPU:         s="GPU"; break;
-              case CL_DEVICE_TYPE_ACCELERATOR: s="ACCELERATOR"; break;
-              //case CL_DEVICE_TYPE_CUSTOM:      s="CUSTOM"; break;
-              default: s="UNKNOWN"; break;
-          }
-          std::cout << "   CL_DEVICE_TYPE="                << s << "\n";
-          //std::cout << "   CL_DEVICE_MAX_COMPUTE_UNITS="   << j.getInfo<CL_DEVICE_MAX_COMPUTE_UNITS>()   << "\n";
-          //std::cout << "   CL_DEVICE_GLOBAL_MEM_SIZE="     << j.getInfo<CL_DEVICE_GLOBAL_MEM_SIZE>()     << "\n";
-          //std::cout << "   CL_DEVICE_MAX_CLOCK_FREQUENCY=" << j.getInfo<CL_DEVICE_MAX_CLOCK_FREQUENCY>() << "\n";
-          //std::cout << "   CL_DEVICE_MAX_MEM_ALLOC_SIZE="  << j.getInfo<CL_DEVICE_MAX_MEM_ALLOC_SIZE>()  << "\n";
-          //std::cout << "   CL_DEVICE_LOCAL_MEM_SIZE="      << j.getInfo<CL_DEVICE_LOCAL_MEM_SIZE>()      << "\n";
-          auto e = j.getInfo<CL_DEVICE_EXTENSIONS>();
-          auto has64 = prk::stringContains(e,"cl_khr_fp64");
-          std::cout << "   CL_DEVICE_EXTENSIONS " << (has64 ? "contains" : "does not contain") << " cl_khr_fp64\n";
-          std::cout << std::endl;
-
-          cl::Context ctx(j);
-          if (has64) {
-              run<double>(ctx, iterations, length);
-          }
-          run<float>(ctx, iterations, length);
-
-      }
-=======
   if ( platforms.size() == 0 ) {
     std::cout <<" No platforms found. Check OpenCL installation!\n";
     return 1;
@@ -261,7 +217,6 @@
       }
       run<float>(dev, iterations, length);
     }
->>>>>>> 9002ac6e
   }
   std::cout << "====================================================" << std::endl;
 
