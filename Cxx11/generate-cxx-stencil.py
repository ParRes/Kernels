#!/usr/bin/env python3

import sys
import fileinput
import string
import os

def codegen(src,pattern,stencil_size,radius,W,model):
    if (model=='openmp'):
        src.write('void '+pattern+str(radius)+'(const int n, std::vector<double> & in, std::vector<double> & out) {\n')
        src.write('    _Pragma("omp for")\n')
        src.write('    for (auto i='+str(radius)+'; i<n-'+str(radius)+'; ++i) {\n')
        src.write('      PRAGMA_OMP_SIMD\n')
        src.write('      for (auto j='+str(radius)+'; j<n-'+str(radius)+'; ++j) {\n')
    elif (model=='taskloop'):
        src.write('void '+pattern+str(radius)+'(const int n, std::vector<double> & in, std::vector<double> & out) {\n')
        src.write('    _Pragma("omp taskloop")\n')
        src.write('    for (auto i='+str(radius)+'; i<n-'+str(radius)+'; ++i) {\n')
        src.write('      for (auto j='+str(radius)+'; j<n-'+str(radius)+'; ++j) {\n')
    elif (model=='target'):
        src.write('void '+pattern+str(radius)+'(const int n, const double * RESTRICT in, double * RESTRICT out) {\n')
        src.write('    _Pragma("omp for")\n')
        src.write('    for (auto i='+str(radius)+'; i<n-'+str(radius)+'; ++i) {\n')
        src.write('      PRAGMA_OMP_SIMD\n')
        src.write('      for (auto j='+str(radius)+'; j<n-'+str(radius)+'; ++j) {\n')
    elif (model=='rangefor'):
        src.write('void '+pattern+str(radius)+'(const int n, std::vector<double> & in, std::vector<double> & out) {\n')
        src.write('    auto inside = boost::irange('+str(radius)+',n-'+str(radius)+');\n')
        src.write('    for (auto i : inside) {\n')
        src.write('      PRAGMA_SIMD\n')
        src.write('      for (auto j : inside) {\n')
    elif (model=='stl'):
        src.write('void '+pattern+str(radius)+'(const int n, std::vector<double> & in, std::vector<double> & out) {\n')
        src.write('    auto inside = boost::irange('+str(radius)+',n-'+str(radius)+');\n')
        src.write('    std::for_each( std::begin(inside), std::end(inside), [&] (int i) {\n')
        src.write('      PRAGMA_SIMD\n')
        src.write('      std::for_each( std::begin(inside), std::end(inside), [&] (int j) {\n')
    elif (model=='pgnu'):
        src.write('void '+pattern+str(radius)+'(const int n, std::vector<double> & in, std::vector<double> & out) {\n')
        src.write('    auto inside = boost::irange('+str(radius)+',n-'+str(radius)+');\n')
        src.write('    __gnu_parallel::for_each( std::begin(inside), std::end(inside), [&] (int i) {\n')
        src.write('      for_each( std::begin(inside), std::end(inside), [&] (int j) {\n')
    elif (model=='pstl'):
        src.write('void '+pattern+str(radius)+'(const int n, std::vector<double> & in, std::vector<double> & out) {\n')
        src.write('    auto inside = boost::irange('+str(radius)+',n-'+str(radius)+');\n')
        src.write('    std::for_each( std::execution::par, std::begin(inside), std::end(inside), [&] (int i) {\n')
        src.write('      std::for_each( std::execution::unseq, std::begin(inside), std::end(inside), [&] (int j) {\n')
    elif (model=='cilk'):
        src.write('void '+pattern+str(radius)+'(const int n, std::vector<double> & in, std::vector<double> & out) {\n')
        src.write('    _Cilk_for (auto i='+str(radius)+'; i<n-'+str(radius)+'; ++i) {\n')
        src.write('      PRAGMA_SIMD\n')
        src.write('      for (auto j='+str(radius)+'; j<n-'+str(radius)+'; ++j) {\n')
    elif (model=='tbb'):
        src.write('template <>\n')
        if pattern=='star':
            name='Star'
        elif pattern=='grid':
            name='Grid'
        src.write('struct '+name+'<'+str(radius)+'> {\n')
        src.write('  void operator()( const tbb::blocked_range2d<int>& r ) const {\n')
        src.write('    for (tbb::blocked_range<int>::const_iterator i=r.rows().begin(); i!=r.rows().end(); ++i ) {\n')
        src.write('      for (tbb::blocked_range<int>::const_iterator j=r.cols().begin(); j!=r.cols().end(); ++j ) {\n')
    elif (model=='raja'):
        src.write('void '+pattern+str(radius)+'(const int n, std::vector<double> & in, std::vector<double> & out) {\n')
        src.write('    RAJA::forallN<RAJA::NestedPolicy<RAJA::ExecList<thread_exec, RAJA::simd_exec>>>\n')
        src.write('            ( RAJA::RangeSegment('+str(radius)+',n-'+str(radius)+'),'
                                'RAJA::RangeSegment('+str(radius)+',n-'+str(radius)+'),\n')
        src.write('              [&](RAJA::Index_type i, RAJA::Index_type j) {\n')
    elif (model=='kokkos'):
        src.write('void '+pattern+str(radius)+'(const int n, Kokkos::View<double**, Kokkos::LayoutRight> & in,'
                                                           ' Kokkos::View<double**, Kokkos::LayoutRight> & out) {\n')
        src.write('    Kokkos::parallel_for ( n,[&] (int i) {\n')
        src.write('      for (auto j='+str(radius)+'; j<n-'+str(radius)+'; ++j) {\n')
    else:
        src.write('void '+pattern+str(radius)+'(const int n, std::vector<double> & in, std::vector<double> & out) {\n')
        src.write('    for (auto i='+str(radius)+'; i<n-'+str(radius)+'; ++i) {\n')
        src.write('      PRAGMA_SIMD\n')
        src.write('      for (auto j='+str(radius)+'; j<n-'+str(radius)+'; ++j) {\n')
    if (model=='kokkos'):
        src.write('          out(i,j) += ')
    else:
        src.write('          out[i*n+j] += ')
    k = 0
    kmax = stencil_size-1;
    for j in range(0,2*radius+1):
        for i in range(0,2*radius+1):
            if ( W[j][i] != 0.0):
                k+=1
                if (model=='kokkos'):
                    src.write('+in(i+'+str(j-radius)+',j+'+str(i-radius)+') * '+str(W[j][i]))
                else:
                    src.write('+in[(i+'+str(j-radius)+')*n+(j+'+str(i-radius)+')] * '+str(W[j][i]))
                if (k<kmax): src.write('\n')
                if (k>0 and k<kmax): src.write('                      ')
    src.write(';\n')
    if (model=='stl' or model=='pgnu' or model=='pstl'):
        src.write('       });\n')
        src.write('     });\n')
    elif (model=='kokkos'):
        src.write('       }\n')
        src.write('     });\n')
    elif (model=='raja'):
        src.write('     });\n')
    else:
        src.write('       }\n')
        src.write('     }\n')
    if (model=='tbb'):
        src.write('  }\n\n')
        src.write('    '+name+'(int n, std::vector<double> & in, std::vector<double> & out)\n')
        src.write('        : n(n), in(in), out(out) { }\n\n')
        src.write('    int n;\n')
        src.write('    std::vector<double> & in;\n')
        src.write('    std::vector<double> & out;\n')
        src.write('};\n\n')
    else:
        src.write('}\n\n')

def instance(src,model,pattern,r):

    W = [[0.0e0 for x in range(2*r+1)] for x in range(2*r+1)]
    if pattern == 'star':
        stencil_size = 4*r+1
        for i in range(1,r+1):
            W[r][r+i] = +1./(2*i*r)
            W[r+i][r] = +1./(2*i*r)
            W[r][r-i] = -1./(2*i*r)
            W[r-i][r] = -1./(2*i*r)

    else:
        stencil_size = (2*r+1)**2
        for j in range(1,r+1):
            for i in range(-j+1,j):
                W[r+i][r+j] = +1./(4*j*(2*j-1)*r)
                W[r+i][r-j] = -1./(4*j*(2*j-1)*r)
                W[r+j][r+i] = +1./(4*j*(2*j-1)*r)
                W[r-j][r+i] = -1./(4*j*(2*j-1)*r)

            W[r+j][r+j]    = +1./(4*j*r)
            W[r-j][r-j]    = -1./(4*j*r)

    codegen(src,pattern,stencil_size,r,W,model)

def main():
<<<<<<< HEAD
    for model in ['seq','rangefor','stl','pgnu','pstl','openmp','target','tbb','cilk','raja','kokkos']:
=======
    for model in ['seq','rangefor','stl','pgnu','pstl','openmp','taskloop','target','tbb','cilk','raja']:
>>>>>>> 42abc373
      src = open('stencil_'+model+'.hpp','w')
      src.write('#define RESTRICT __restrict__\n\n')
      if (model=='target'):
          src.write('_Pragma("omp declare target")\n')
      if (model=='raja'):
          src.write('#ifdef RAJA_ENABLE_OPENMP\n')
          src.write('  typedef RAJA::omp_parallel_for_exec thread_exec;\n')
          src.write('#else\n')
          src.write('  typedef RAJA::seq_exec thread_exec;\n')
          src.write('#endif\n')
      for pattern in ['star','grid']:
        for r in range(1,10):
          instance(src,model,pattern,r)
      if (model=='target'):
          src.write('_Pragma("omp end declare target")\n')
      src.close()

if __name__ == '__main__':
    main()
<|MERGE_RESOLUTION|>--- conflicted
+++ resolved
@@ -141,11 +141,7 @@
     codegen(src,pattern,stencil_size,r,W,model)
 
 def main():
-<<<<<<< HEAD
-    for model in ['seq','rangefor','stl','pgnu','pstl','openmp','target','tbb','cilk','raja','kokkos']:
-=======
-    for model in ['seq','rangefor','stl','pgnu','pstl','openmp','taskloop','target','tbb','cilk','raja']:
->>>>>>> 42abc373
+    for model in ['seq','rangefor','stl','pgnu','pstl','openmp','taskloop','target','tbb','cilk','raja','kokkos']:
       src = open('stencil_'+model+'.hpp','w')
       src.write('#define RESTRICT __restrict__\n\n')
       if (model=='target'):
