///
/// Copyright (c) 2013, Intel Corporation
///
/// Redistribution and use in source and binary forms, with or without
/// modification, are permitted provided that the following conditions
/// are met:
///
/// * Redistributions of source code must retain the above copyright
///       notice, this list of conditions and the following disclaimer.
/// * Redistributions in binary form must reproduce the above
///       copyright notice, this list of conditions and the following
///       disclaimer in the documentation and/or other materials provided
///       with the distribution.
/// * Neither the name of Intel Corporation nor the names of its
///       contributors may be used to endorse or promote products
///       derived from this software without specific prior written
///       permission.
///
/// THIS SOFTWARE IS PROVIDED BY THE COPYRIGHT HOLDERS AND CONTRIBUTORS
/// "AS IS" AND ANY EXPRESS OR IMPLIED WARRANTIES, INCLUDING, BUT NOT
/// LIMITED TO, THE IMPLIED WARRANTIES OF MERCHANTABILITY AND FITNESS
/// FOR A PARTICULAR PURPOSE ARE DISCLAIMED. IN NO EVENT SHALL THE
/// COPYRIGHT OWNER OR CONTRIBUTORS BE LIABLE FOR ANY DIRECT, INDIRECT,
/// INCIDENTAL, SPECIAL, EXEMPLARY, OR CONSEQUENTIAL DAMAGES (INCLUDING,
/// BUT NOT LIMITED TO, PROCUREMENT OF SUBSTITUTE GOODS OR SERVICES;
/// LOSS OF USE, DATA, OR PROFITS; OR BUSINESS INTERRUPTION) HOWEVER
/// CAUSED AND ON ANY THEORY OF LIABILITY, WHETHER IN CONTRACT, STRICT
/// LIABILITY, OR TORT (INCLUDING NEGLIGENCE OR OTHERWISE) ARISING IN
/// ANY WAY OUT OF THE USE OF THIS SOFTWARE, EVEN IF ADVISED OF THE
/// POSSIBILITY OF SUCH DAMAGE.

#ifndef PRK_UTIL_H
#define PRK_UTIL_H

#include <cstdio>
#include <cstdlib> // atoi, getenv
#include <cstdint>
#include <climits>
#include <cmath>   // abs, fabs
#include <cassert>

// Test standard library _after_ standard headers have been included...
#if !defined(__NVCC__) && (defined(__GLIBCXX__) || defined(_GLIBCXX_RELEASE) ) && !defined(_GLIBCXX_USE_CXX11_ABI)
# error You are using an ancient version GNU libstdc++.  Either upgrade your GCC or tell ICC to use a newer version via the -gxx-name= option.
#endif

#if !(defined(__cplusplus) && (__cplusplus >= 201103L))
# error You need a C++11 compiler or a newer C++ standard library.
#endif

#include <string>
#include <iostream>
#include <iomanip> // std::setprecision
#include <exception>
#include <list>
#include <vector>
#include <valarray>

#include <chrono>
#include <random>
#include <typeinfo>
#include <array>
#include <atomic>
#include <numeric>
#include <algorithm>

#ifndef __NVCC__
template<class I, class T>
const T prk_reduce(I first, I last, T init) {
#if (defined(__cplusplus) && (__cplusplus >= 201703L)) && !defined(__GNUC__)
    return std::reduce(first, last, init);
#elif (defined(__cplusplus) && (__cplusplus >= 201103L))
    return std::accumulate(first, last, init);
#else
    // unreachable, but preserved as reference implementation
    T r(0);
    for (I i=first; i!=last; ++i) {
        r += *i;
    }
    return r;
#endif
}

// These headers are busted with NVCC and GCC 5.4.0
// The <future> header is busted with Cray C++ 8.6.1.
#if !defined(__NVCC__) && !defined(_CRAYC)
#include <thread>
#include <future>
#endif

#define PRAGMA(x) _Pragma(#x)

#ifdef _OPENMP
# include <omp.h>
# define OMP(x) PRAGMA(omp x)
# define OMP_PARALLEL(x) PRAGMA(omp parallel x)
# define OMP_PARALLEL_FOR_REDUCE(x) PRAGMA(omp parallel for reduction (x) )
# define OMP_MASTER PRAGMA(omp master)
# define OMP_BARRIER PRAGMA(omp barrier)
# define OMP_FOR(x) PRAGMA(omp for x)
# define OMP_FOR_REDUCE(x) PRAGMA(omp for reduction (x) )
// OpenMP SIMD if supported, else not.
# if (_OPENMP >= 201300)
#  define OMP_SIMD PRAGMA(omp simd)
#  define OMP_FOR_SIMD PRAGMA(omp for simd)
#  define OMP_TASK(x) PRAGMA(omp task x)
#  define OMP_TASKLOOP(x) PRAGMA(omp taskloop x )
#  if defined(__INTEL_COMPILER)
#   define OMP_TASKLOOP_COLLAPSE(n,x) PRAGMA(omp taskloop x )
#  else
#   define OMP_TASKLOOP_COLLAPSE(n,x) PRAGMA(omp taskloop collapse(n) x )
#  endif
#  define OMP_TASKWAIT PRAGMA(omp taskwait)
#  define OMP_ORDERED(x) PRAGMA(omp ordered x)
#  define OMP_TARGET(x) PRAGMA(omp target x)
#  define OMP_DECLARE_TARGET PRAGMA(omp declare target)
#  define OMP_END_DECLARE_TARGET PRAGMA(omp end declare target)
# else
#  define OMP_SIMD
#  define OMP_FOR_SIMD PRAGMA(omp for)
#  define OMP_TASK(x)
#  define OMP_TASKLOOP(x)
#  define OMP_TASKLOOP_COLLAPSE(n,x)
#  define OMP_TASKWAIT
#  define OMP_ORDERED(x)
#  define OMP_TARGET(x)
#  define OMP_DECLARE_TARGET
#  define OMP_END_DECLARE_TARGET
# endif
#else
# define OMP(x)
# define OMP_PARALLEL(x)
# define OMP_PARALLEL_FOR_REDUCE(x)
# define OMP_MASTER
# define OMP_BARRIER
# define OMP_FOR(x)
# define OMP_FOR_REDUCE(x)
# define OMP_SIMD
# define OMP_FOR_SIMD
# define OMP_TASK(x)
# define OMP_TASKLOOP(x)
# define OMP_TASKLOOP_COLLAPSE(n,x)
# define OMP_TASKWAIT
# define OMP_ORDERED(x)
# define OMP_TARGET(x)
# define OMP_DECLARE_TARGET
# define OMP_END_DECLARE_TARGET
#endif

#if defined(__INTEL_COMPILER)
# define PRAGMA_SIMD PRAGMA(vector) PRAGMA(ivdep)
// According to https://github.com/LLNL/RAJA/pull/310, this improves lambda performance
# define PRAGMA_INLINE PRAGMA(forceinline recursive)
#elif defined(__GNUC__) && defined(__GNUC_MINOR__) && ( ( (__GNUC__ == 4) && (__GNUC_MINOR__ == 9) ) || (__GNUC__ >= 5) )
# define PRAGMA_SIMD PRAGMA(GCC ivdep)
# define PRAGMA_INLINE PRAGMA(inline)
#elif defined(__clang__)
# define PRAGMA_SIMD PRAGMA(clang loop vectorize(assume_safety))
# define PRAGMA_INLINE
#else
# define PRAGMA_SIMD
# define PRAGMA_INLINE
#endif

#ifdef USE_TBB
# include <tbb/tbb.h>
# include <tbb/parallel_for.h>
# include <tbb/blocked_range.h>
# if ( PRK_TBB_PARTITIONER == 1)
//#  warning STATIC
   tbb::static_partitioner tbb_partitioner;
# elif ( PRK_TBB_PARTITIONER == 2)
//#  warning AFFINITY
   tbb::affinity_partitioner tbb_partitioner;
# elif ( PRK_TBB_PARTITIONER == 3)
//#  warning SIMPLE
   tbb::simple_partitioner tbb_partitioner;
# else
//#  warning AUTO
   tbb::auto_partitioner tbb_partitioner;
# endif
#endif

#ifdef USE_BOOST
# include <boost/range/irange.hpp>
#endif

#if defined(__INTEL_COMPILER) && (__INTEL_COMPILER >= 1800)
#define USE_INTEL_PSTL
#endif

#ifdef USE_PSTL
# ifdef USE_INTEL_PSTL
#  include <pstl/execution>
#  include <pstl/algorithm>
#  include <pstl/numeric>
#  include <pstl/memory>
# elif defined(__GNUC__) && defined(__GNUC_MINOR__) && \
       ( (__GNUC__ >= 8) || (__GNUC__ == 7) && (__GNUC_MINOR__ >= 2) )
#  include <parallel/algorithm>
#  include <parallel/numeric>
# endif
#endif

#ifdef USE_KOKKOS
# include <Kokkos_Core.hpp>
# include <Kokkos_Concepts.hpp>
# include <Kokkos_MemoryTraits.hpp>
#endif

#ifdef USE_RAJA
# define RAJA_ENABLE_NESTED 1
# include "RAJA/RAJA.hpp"
#endif

<<<<<<< HEAD
#ifdef USE_THRUST
# ifdef __NVCC__
#  include <thrust/device_vector.h>
# endif
# include <thrust/host_vector.h>
# include <thrust/fill.h>
# include <thrust/sequence.h>
# include <thrust/for_each.h>
# include <thrust/iterator/counting_iterator.h>
# include <thrust/execution_policy.h>
=======
#ifdef USE_SYCL
# include "CL/sycl.hpp"
#endif

#ifdef USE_OCCA
# include "occa.hpp"
>>>>>>> d323a4b5
#endif

#define RESTRICT __restrict__

namespace prk {

    static inline double wtime(void)
    {
#ifdef _OPENMP
        return omp_get_wtime();
#else
        using t = std::chrono::high_resolution_clock;
        auto c = t::now().time_since_epoch().count();
        auto n = t::period::num;
        auto d = t::period::den;
        double r = static_cast<double>(c)/static_cast<double>(d)*static_cast<double>(n);
        return r;
#endif
    }

    template <class T1, class T2>
    static inline auto divceil(T1 numerator, T2 denominator) -> decltype(numerator / denominator) {
        return ( numerator / denominator + (numerator % denominator > 0) );
    }

} // namespace prk

#endif /* PRK_UTIL_H */<|MERGE_RESOLUTION|>--- conflicted
+++ resolved
@@ -213,7 +213,6 @@
 # include "RAJA/RAJA.hpp"
 #endif
 
-<<<<<<< HEAD
 #ifdef USE_THRUST
 # ifdef __NVCC__
 #  include <thrust/device_vector.h>
@@ -224,14 +223,13 @@
 # include <thrust/for_each.h>
 # include <thrust/iterator/counting_iterator.h>
 # include <thrust/execution_policy.h>
-=======
+
 #ifdef USE_SYCL
 # include "CL/sycl.hpp"
 #endif
 
 #ifdef USE_OCCA
 # include "occa.hpp"
->>>>>>> d323a4b5
 #endif
 
 #define RESTRICT __restrict__
