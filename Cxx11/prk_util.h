///
/// Copyright (c) 2018, Intel Corporation
///
/// Redistribution and use in source and binary forms, with or without
/// modification, are permitted provided that the following conditions
/// are met:
///
/// * Redistributions of source code must retain the above copyright
///       notice, this list of conditions and the following disclaimer.
/// * Redistributions in binary form must reproduce the above
///       copyright notice, this list of conditions and the following
///       disclaimer in the documentation and/or other materials provided
///       with the distribution.
/// * Neither the name of Intel Corporation nor the names of its
///       contributors may be used to endorse or promote products
///       derived from this software without specific prior written
///       permission.
///
/// THIS SOFTWARE IS PROVIDED BY THE COPYRIGHT HOLDERS AND CONTRIBUTORS
/// "AS IS" AND ANY EXPRESS OR IMPLIED WARRANTIES, INCLUDING, BUT NOT
/// LIMITED TO, THE IMPLIED WARRANTIES OF MERCHANTABILITY AND FITNESS
/// FOR A PARTICULAR PURPOSE ARE DISCLAIMED. IN NO EVENT SHALL THE
/// COPYRIGHT OWNER OR CONTRIBUTORS BE LIABLE FOR ANY DIRECT, INDIRECT,
/// INCIDENTAL, SPECIAL, EXEMPLARY, OR CONSEQUENTIAL DAMAGES (INCLUDING,
/// BUT NOT LIMITED TO, PROCUREMENT OF SUBSTITUTE GOODS OR SERVICES;
/// LOSS OF USE, DATA, OR PROFITS; OR BUSINESS INTERRUPTION) HOWEVER
/// CAUSED AND ON ANY THEORY OF LIABILITY, WHETHER IN CONTRACT, STRICT
/// LIABILITY, OR TORT (INCLUDING NEGLIGENCE OR OTHERWISE) ARISING IN
/// ANY WAY OUT OF THE USE OF THIS SOFTWARE, EVEN IF ADVISED OF THE
/// POSSIBILITY OF SUCH DAMAGE.

#ifndef PRK_UTIL_H
#define PRK_UTIL_H

#include <cstdio>
#include <cstdlib> // atoi, getenv
#include <cstdint>
#include <climits>
#include <cmath>   // abs, fabs
#include <cassert>

// Test standard library _after_ standard headers have been included...
#if !defined(__NVCC__) && !defined(__PGI) && (defined(__GLIBCXX__) || defined(_GLIBCXX_RELEASE) ) && !defined(_GLIBCXX_USE_CXX11_ABI)
# error You are using an ancient version GNU libstdc++.  Either upgrade your GCC or tell ICC to use a newer version via the -gxx-name= option.
#endif

#if !(defined(__cplusplus) && (__cplusplus >= 201103L))
# error You need a C++11 compiler or a newer C++ standard library.
#endif

#include <string>
#include <iostream>
#include <iomanip> // std::setprecision
#include <exception>
#include <list>
#include <vector>
#include <valarray>

#include <chrono>
#include <random>
#include <typeinfo>
#include <array>
#include <atomic>
#include <numeric>
#include <algorithm>

// These headers are busted with NVCC and GCC 5.4.0
// The <future> header is busted with Cray C++ 8.6.1.
#if !defined(__NVCC__) && !defined(_CRAYC)
#include <thread>
#include <future>
#endif

#include "prk_simd.h"

#ifdef USE_RANGES
# include "prk_ranges.h"
#endif

#ifdef USE_OPENMP
# include "prk_openmp.h"
#endif

#define RESTRICT __restrict__

namespace prk {

    template<class I, class T>
    const T reduce(I first, I last, T init) {
#if (defined(__cplusplus) && (__cplusplus >= 201703L)) && !defined(__GNUC__)
        return std::reduce(first, last, init);
#elif (defined(__cplusplus) && (__cplusplus >= 201103L))
        return std::accumulate(first, last, init);
#else
        // unreachable, but preserved as reference implementation
        T r(0);
        for (I i=first; i!=last; ++i) {
            r += *i;
        }
        return r;
#endif
    }

    static inline double wtime(void)
    {
#if defined(USE_OPENMP) && defined(_OPENMP)
        return omp_get_wtime();
#else
        using t = std::chrono::high_resolution_clock;
        auto c = t::now().time_since_epoch().count();
        auto n = t::period::num;
        auto d = t::period::den;
        double r = static_cast<double>(c)/static_cast<double>(d)*static_cast<double>(n);
        return r;
#endif
    }

    template <class T1, class T2>
    static inline auto divceil(T1 numerator, T2 denominator) -> decltype(numerator / denominator) {
        return ( numerator / denominator + (numerator % denominator > 0) );
    }

<<<<<<< HEAD
    template <class S, class E>
    auto range(S start, E end) {
#if defined(USE_BOOST_IRANGE)
        return boost::irange(static_cast<decltype(end)>(start), end);
#elif defined(USE_RANGES_TS)
        return ranges::view::iota(static_cast<decltype(end)>(start), end);
#endif
    }

    template <class S, class E, class B>
    auto range(S start, E end, B blocking) {
#if defined(USE_BOOST_IRANGE)
        return boost::irange(static_cast<decltype(end)>(start), end, static_cast<decltype(end)>(blocking) );
#elif defined(USE_RANGES_TS)
        // NOTE:
        // iota(s) | slice(s,e) | stride(b)  is faster than
        // iota(s,e) | stride(b) for some reason.
        return ranges::view::iota(static_cast<decltype(end)>(start)) |
               ranges::view::slice(static_cast<decltype(end)>(start), end) |
               ranges::view::stride(static_cast<decltype(end)>(blocking));
#endif
    }

=======
>>>>>>> ec0919f6
} // namespace prk

#endif /* PRK_UTIL_H */<|MERGE_RESOLUTION|>--- conflicted
+++ resolved
@@ -120,32 +120,6 @@
         return ( numerator / denominator + (numerator % denominator > 0) );
     }
 
-<<<<<<< HEAD
-    template <class S, class E>
-    auto range(S start, E end) {
-#if defined(USE_BOOST_IRANGE)
-        return boost::irange(static_cast<decltype(end)>(start), end);
-#elif defined(USE_RANGES_TS)
-        return ranges::view::iota(static_cast<decltype(end)>(start), end);
-#endif
-    }
-
-    template <class S, class E, class B>
-    auto range(S start, E end, B blocking) {
-#if defined(USE_BOOST_IRANGE)
-        return boost::irange(static_cast<decltype(end)>(start), end, static_cast<decltype(end)>(blocking) );
-#elif defined(USE_RANGES_TS)
-        // NOTE:
-        // iota(s) | slice(s,e) | stride(b)  is faster than
-        // iota(s,e) | stride(b) for some reason.
-        return ranges::view::iota(static_cast<decltype(end)>(start)) |
-               ranges::view::slice(static_cast<decltype(end)>(start), end) |
-               ranges::view::stride(static_cast<decltype(end)>(blocking));
-#endif
-    }
-
-=======
->>>>>>> ec0919f6
 } // namespace prk
 
 #endif /* PRK_UTIL_H */