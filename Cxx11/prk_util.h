--- conflicted
+++ resolved
@@ -278,7 +278,6 @@
         return ( numerator / denominator + (numerator % denominator > 0) );
     }
 
-<<<<<<< HEAD
     bool parse_boolean(const std::string & s)
     {
         if (s=="t" || s=="T" || s=="y" || s=="Y" || s=="1") {
@@ -289,7 +288,6 @@
 
     }
 
-=======
     template<typename T>
     T * alloc(size_t bytes)
     {
@@ -315,7 +313,6 @@
 #endif
     }
 
->>>>>>> 6fc7fcf9
 } // namespace prk
 
 #endif /* PRK_UTIL_H */