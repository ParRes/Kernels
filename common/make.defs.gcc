--- conflicted
+++ resolved
@@ -6,16 +6,12 @@
 #
 VERSION=-7
 # C99 is required in some implementations.
-<<<<<<< HEAD
-CC=gcc${VERSION} -std=c11 -pthread -Wuninitialized -Werror
-=======
 CC=gcc${VERSION} -std=c11 -pthread
 #EXTRA_CLIBS=-lrt
->>>>>>> 296f757b
 # All of the Fortran code is written for the 2008 standard and requires preprocessing.
-FC=gfortran${VERSION} -std=f2008 -cpp -Wuninitialized -Werror
+FC=gfortran${VERSION} -std=f2008 -cpp
 # C++11 may not be required but does no harm here.
-CXX=g++${VERSION} -std=gnu++17 -pthread -Wuninitialized -Werror
+CXX=g++${VERSION} -std=gnu++17 -pthread
 #
 # Compiler flags
 #
