--- conflicted
+++ resolved
@@ -49,16 +49,12 @@
 #define ABS(a) ((a) >= 0 ? (a) : -(a))
 #endif
 
-<<<<<<< HEAD
 #if RESTRICT_KEYWORD
-=======
-#ifdef RESTRICT_KEYWORD
-#ifdef __GNUC__
-  #define RESTRICT __restrict__
-#else
->>>>>>> 307516e7
-  #define RESTRICT restrict
-#endif
+  #ifdef __GNUC__
+    #define RESTRICT __restrict__
+  #else
+    #define RESTRICT restrict
+  #endif
 #else
   #define RESTRICT
 #endif
